#include "PPGameStateController.h"

void GameStateController::_jsonv1_loadColors(const json_t &colors) {
    _state.colors.clear();
    string shapes[] = {"color-circle", "color-heart", "color-square", "color-diamond", "color-triangle"};
    auto colorsArray = colors->asArray();
    for (uint i = 0; i < colorsArray.size(); i++) {
        const vec<int> c = colorsArray[i]->asIntArray();
        _state.colorShapeMapping[i] = shapes[i];
        CUAssertLog(c.size() == 3, "A color must have three elements.");
        _state.colors.emplace_back(c[0], c[1], c[2]);
    }
    
    _state.scoreTracker["wrongAction"] = 0;
    _state.scoreTracker["timedOut"] = 0;
    _state.scoreTracker["correct"] = 0;
    _state.scoreTracker["aggregateScore"] = 0;
    _state.levelMultiplier = 1;
}

void GameStateController::_jsonv1_loadQueues(const json_t &queues) {
    _state.nCanvasInLevel = 0;
    _state.queues.clear();
    _state.wrongActions.clear();
    _state.recorded.clear();
<<<<<<< HEAD
    _state.obstacles.clear(); 
    _state.healthBack = 0;
    _state.tutorialTexture.clear();
=======
    _state.obstacles.clear();
    _state.splats.clear();
    _state.healthBack = 0; 
>>>>>>> 8da802f6
    // Build each queue.
    for (const auto &queue : queues->asArray()) {
        vec<vec<uint>> queue_s;
        vec<bool> wa_queue_s;
        vec<bool> r_queue_s;
        vec<int> obs_queue_s;
        vec<int> splts_queue_s;
        // Build canvas of each queue.
        for (const auto &canvas : queue->asArray()) {
            _state.nCanvasInLevel++;
            const auto r = canvas->asIntArray();
            // This is to cast vec<int> to vec<uint>.
            vec<uint> colors(r.begin(), r.end());
            //Bomb obstacle
            if (colors[colors.size() - 1] == ((uint)10)) {
                obs_queue_s.push_back(1);
                colors.pop_back();
            }
            //Health Potion
           else if (colors[colors.size() - 1] == ((uint)12)) {
                obs_queue_s.push_back(2);
                
            }
            else {
                obs_queue_s.push_back(0);
            }
            queue_s.push_back(colors);
            wa_queue_s.push_back(false);
            r_queue_s.push_back(false);
            splts_queue_s.push_back(0);


        }
        _state.wrongActions.push_back(wa_queue_s);
        _state.recorded.push_back(r_queue_s);
        _state.queues.push_back(queue_s);
        _state.obstacles.push_back(obs_queue_s);
        _state.splats.push_back(splts_queue_s);
    }
}

void GameStateController::_jsonv1_loadTimer(const json_t &timer) {
    _state.canvasTimers.clear();

    auto &gc = GlobalConfigController::getInstance();

    // For time, use global if not level-defined.
    float
        levelTime = timer == nullptr ? gc.getLevelTime() :
                    timer->getFloat("levelTime", gc.getLevelTime()),
        canvasBaseTime = timer == nullptr ? gc.getCanvasBaseTime() :
                         timer->getFloat("canvasBaseTime",
                                         gc.getCanvasBaseTime()),
        canvasPerColorTime = timer == nullptr ? gc.getCanvasPerColorTime() :
                             timer->getFloat("canvasPerColorTime",
                                             gc.getCanvasPerColorTime());

    for (uint queueInd = 0, queueLen = _state.queues.size();
        queueInd < queueLen;
        queueInd++) {
        vec<ptr<Timer>> queueTimers;
        vec<vec<uint>>& currentQueue = _state.queues[queueInd];
        for (uint canvasInd = 0, canvasLen = currentQueue.size();
            canvasInd < canvasLen;
            canvasInd++) {
            vec<uint>& canvasColors = currentQueue[canvasInd];
            bool isHealthPotion = _state.obstacles[queueInd][canvasInd] == 2;
 
            float d = isHealthPotion ? canvasBaseTime / 3 :
                canvasColors.size() * canvasPerColorTime + canvasBaseTime + 2;
            ptr<Timer> t = Timer::alloc(d);
            queueTimers.push_back(t);
        }
        _state.canvasTimers.push_back(queueTimers);
    }
}

void GameStateController::_jsonv1_loadTutorialTextureArray(const json_t &tutorialTextures) {
    if (tutorialTextures != nullptr) {
        _state.tutorialTexture = tutorialTextures->asStringArray();
    }
}

void GameStateController::_jsonv1_load(const json_t &json) {
    _jsonv1_loadColors(json->get("colors"));
    _jsonv1_loadQueues(json->get("queues"));
    _jsonv1_loadTimer(json->get("timer"));
    _jsonv1_loadTutorialTextureArray(json->get("tutorialTextures"));
    auto &gc = GlobalConfigController::getInstance();
    _state.maxScore = json->getFloat("scoreThreshold", gc.getScoreThreshold());
}

void GameStateController::loadJson(const json_t &json) {
    int version = json->getInt("version");

    // Load state by version of level JSON.
    // This ensures backward compatibility.
    if (version == 1)
        _jsonv1_load(json);
    else
        CUAssertLog(false, "Unknown level version %d.", version);
}

void GameStateController::update(float timestep) {
    for (uint i = 0, j = _state.queues.size(); i < j; i++) {
        // For each queue, update the timer of the active canvas only.
        int ind = _getActiveIndexOfQueue(i);
        // Do not update any timer if no active canvas exists.
        // This means The queue is empty.
        if (ind < 0) continue;
        _state.canvasTimers[i][ind]->update(timestep);
        
        if (ind > 0) {
            CanvasState cs = this->getCanvasState(i, ind - 1);
            if (!_state.recorded[i][ind - 1] &&
                (cs == LOST_DUE_TO_TIME || cs == LOST_DUE_TO_WRONG_ACTION || cs == DONE)) {
                _state.recorded[i][ind - 1] = true;
                //Health potions never count towards or against point total
                if (_state.obstacles[i][ind - 1] != 2) {
                    if (cs == LOST_DUE_TO_TIME) {
                        _state.scoreTracker["timedOut"]++;
                        _state.scoreTracker["aggregateScore"] -= 5;
                    }
                    else if (cs == LOST_DUE_TO_WRONG_ACTION) {
                        _state.scoreTracker["wrongAction"]++;
                        _state.scoreTracker["aggregateScore"] -= 10;
                    }
                    else {
                        _state.scoreTracker["correct"]++;
                    }
                }
                else {
                    if (cs == DONE) {
                        _state.healthBack += 0.8;
                    }
                }
                _state.scoreTracker["aggregateScore"] = max(0, (int) _state.scoreTracker["aggregateScore"]);
                if (_state.obstacles[i][ind - 1] == 1&& 
                    (cs == LOST_DUE_TO_TIME || cs == LOST_DUE_TO_WRONG_ACTION)) {
                    for (int x = 0; x < _state.queues.size(); x++) {
                        int ind2 = _getActiveIndexOfQueue(x);

                        if (x != i && ind2 >= 0) {
                            _state.wrongActions[x][ind2] = true;
                        }
                    }
                    
                }
            }
        }
    }
}

CanvasState GameStateController::getCanvasState(uint q, uint c) const {
    // The state of a canvas is derived from its timer, remaining colors, and
    // the state of the canvas in front of it.

    if (_state.wrongActions[q][c]) return LOST_DUE_TO_WRONG_ACTION;

        // If the timer is done, then the canvas is lost.
    else if (_state.canvasTimers[q][c]->finished() || (_state.obstacles[q][c] == 1 &&
        _state.canvasTimers[q][c]->timeLeft() < 2.0)) return LOST_DUE_TO_TIME;

        // If no color is left, then it is completed.
    else if (getColorsOfCanvas(q, c).empty()) return DONE;

        // If it is neither done nor lost but it is the first one, it must be
        // active.
    else if (c == 0) return ACTIVE;

    // Now we need the state of the one in front of it.
    auto previous = getCanvasState(q, c - 1);

    // If the previous one is active, then this one is on standby.
    if (previous == ACTIVE) return STANDBY;

        // If the previous one is done or lost, then this one is the frontmost.
        // In other words, it must be active.
    else if (previous == DONE || previous == LOST_DUE_TO_TIME ||
             previous == LOST_DUE_TO_WRONG_ACTION)
        return ACTIVE;

        // In all other scenarios, the canvas is hidden.
    else return HIDDEN;
}

vec<uint> GameStateController::getColorsOfCanvas(uint q, uint c) const {
    return _state.queues[q][c];
}

vec<Color4> GameStateController::getColors() const {
    return _state.colors;
}

int GameStateController::_getActiveIndexOfQueue(uint q) const {
    for (uint i = 0, j = numCanvases(q); i < j; i++) {
        if (getCanvasState(q, i) == ACTIVE) return i;
    }
    return -1;
}

ptr<Timer> GameStateController::getTimer(uint q, uint c) const {
    return _state.canvasTimers[q][c];
}

bool GameStateController::getIsObstacle(uint q, uint c) const {
    return _state.obstacles[q][c] == 1;
}
bool GameStateController::getIsHealthPotion(uint q, uint c) const {
    return _state.obstacles[q][c] == 2;
}
float GameStateController::getHealthBack() const {
    return _state.healthBack; 
}

GameStateController::ClearResult GameStateController::clearColor(uint q, uint c, uint colorInd) {
    vec<uint> &colors = _state.queues[q][c];
    auto it = begin(colors);
    while (it != end(colors)) {
        if (*it == colorInd) {
            bool rc = colors.size() == 1;
            colors.erase(it);
            return rc ? ALL_CLEAR : CLEAR;
        } else ++it;
    }
    _state.wrongActions[q][c] = true;
    return NO_MATCH;
}
void GameStateController::clearHealthPotion(uint q, uint c) {
    vec<uint>& colors = _state.queues[q][c];
    colors.clear(); 
    return; 
}
uint GameStateController::numCanvases(uint q) const {
    return _state.queues[q].size();
}

uint GameStateController::numQueues() const {
    return _state.queues.size();
}

GameState GameStateController::getState() const {
    return _state;
}

string GameStateController::getShapeForColorIndex(uint i) const {
    CUAssertLog(_state.colorShapeMapping.find(i) != _state.colorShapeMapping.end(),
                "Could not find the shape for this index.");
    
    return _state.colorShapeMapping.find(i)->second;
}

uint GameStateController::getScoreMetric(string type) const {
    CUAssertLog(type == "timedOut" || type == "wrongAction" || type == "correct" || type == "aggregateScore",
                "Incorrect type provided.");
    return _state.scoreTracker.find(type)->second;
}

void GameStateController::incrementScoreForSwipe(float multiplier) {
     _state.scoreTracker["aggregateScore"] += _state.levelMultiplier * multiplier * 10;
}

float GameStateController::getLevelMultiplier() const {
    return _state.levelMultiplier;
}

void GameStateController::setLevelMultiplier(float lm) {
    CUAssertLog(lm <= 3.0f, "Cannot set the level multiplier to a value more than 3");
    _state.levelMultiplier = lm;
 }

float GameStateController::getMaxScore() {
    return _state.maxScore;
}
<<<<<<< HEAD

vec<string> GameStateController::getTutorialTextures() {
    return _state.tutorialTexture;
=======
void GameStateController::addSplat(uint q, uint c) {
    _state.splats[q][c] = _state.splats[q][c] + 1;
}
int GameStateController::getNumSplats(uint q, uint c) {
    return _state.splats[q][c];
}
void GameStateController::removeSplats(uint q, uint c) {
    _state.splats[q][c] = 0; 
>>>>>>> 8da802f6
}<|MERGE_RESOLUTION|>--- conflicted
+++ resolved
@@ -23,15 +23,10 @@
     _state.queues.clear();
     _state.wrongActions.clear();
     _state.recorded.clear();
-<<<<<<< HEAD
-    _state.obstacles.clear(); 
-    _state.healthBack = 0;
-    _state.tutorialTexture.clear();
-=======
     _state.obstacles.clear();
     _state.splats.clear();
     _state.healthBack = 0; 
->>>>>>> 8da802f6
+    _state.tutorialTexture.clear();
     // Build each queue.
     for (const auto &queue : queues->asArray()) {
         vec<vec<uint>> queue_s;
@@ -306,11 +301,10 @@
 float GameStateController::getMaxScore() {
     return _state.maxScore;
 }
-<<<<<<< HEAD
 
 vec<string> GameStateController::getTutorialTextures() {
     return _state.tutorialTexture;
-=======
+}
 void GameStateController::addSplat(uint q, uint c) {
     _state.splats[q][c] = _state.splats[q][c] + 1;
 }
@@ -319,5 +313,4 @@
 }
 void GameStateController::removeSplats(uint q, uint c) {
     _state.splats[q][c] = 0; 
->>>>>>> 8da802f6
 }