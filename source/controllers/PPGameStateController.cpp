#include "PPGameStateController.h"

void GameStateController::_jsonv1_loadColors(const json_t &colors) {
    _state.colors.clear();
    string shapes[] = {"color-circle", "color-heart", "color-square", "color-star", "color-triangle"};
    auto colorsArray = colors->asArray();
    for (uint i = 0; i < colorsArray.size(); i++) {
        const vec<int> c = colorsArray[i]->asIntArray();
        _state.colorShapeMapping[i] = shapes[i];
        CUAssertLog(c.size() == 3, "A color must have three elements.");
        _state.colors.emplace_back(c[0], c[1], c[2]);
    }
    
    _state.scoreTracker["wrongAction"] = 0;
    _state.scoreTracker["timedOut"] = 0;
    _state.scoreTracker["correct"] = 0;
}

void GameStateController::_jsonv1_loadQueues(const json_t &queues) {
    _state.queues.clear();
    _state.wrongActions.clear();
    _state.recorded.clear();
    _state.obstacles.clear(); 
    // Build each queue.
    for (const auto &queue : queues->asArray()) {
        vec<vec<uint>> queue_s;
        vec<bool> wa_queue_s;
        vec<bool> r_queue_s;
        vec<bool> obs_queue_s;
        // Build canvas of each queue.
        for (const auto &canvas : queue->asArray()) {
            const auto r = canvas->asIntArray();
            // This is to cast vec<int> to vec<uint>.
            vec<uint> colors(r.begin(), r.end());
            if (colors[colors.size() - 1] == ((uint)10)) {
                obs_queue_s.push_back(true);
                colors.pop_back();
            }
            else {
                obs_queue_s.push_back(false);
            }
            queue_s.push_back(colors);
            wa_queue_s.push_back(false);
            r_queue_s.push_back(false);
        }
        _state.wrongActions.push_back(wa_queue_s);
        _state.recorded.push_back(r_queue_s);
        _state.queues.push_back(queue_s);
        _state.obstacles.push_back(obs_queue_s);
    }
}

void GameStateController::_jsonv1_loadTimer(const json_t &timer) {
    _state.canvasTimers.clear();

    auto &gc = GlobalConfigController::getInstance();

    // For time, use global if not level-defined.
    float
        levelTime = timer == nullptr ? gc.getLevelTime() :
                    timer->getFloat("levelTime", gc.getLevelTime()),
        canvasBaseTime = timer == nullptr ? gc.getCanvasBaseTime() :
                         timer->getFloat("canvasBaseTime",
                                         gc.getCanvasBaseTime()),
        canvasPerColorTime = timer == nullptr ? gc.getCanvasPerColorTime() :
                             timer->getFloat("canvasPerColorTime",
                                             gc.getCanvasPerColorTime());

    for (const auto &queueRef : _state.queues) {
        vec<ptr<Timer>> queueTimers;

        for (const auto &i2 : queueRef) {
            float d = i2.size() * canvasPerColorTime + canvasBaseTime;
            ptr<Timer> t = Timer::alloc(d);
            queueTimers.push_back(t);
        }

        _state.canvasTimers.push_back(queueTimers);
    }
}

void GameStateController::_jsonv1_load(const json_t &json) {
    _jsonv1_loadColors(json->get("colors"));
    _jsonv1_loadQueues(json->get("queues"));
    _jsonv1_loadTimer(json->get("timer"));
}

void GameStateController::loadJson(const json_t &json) {
    int version = json->getInt("version");

    // Load state by version of level JSON.
    // This ensures backward compatibility.
    if (version == 1)
        _jsonv1_load(json);
    else
        CUAssertLog(false, "Unknown level version %d.", version);
}

void GameStateController::update(float timestep) {
    for (uint i = 0, j = _state.queues.size(); i < j; i++) {
        // For each queue, update the timer of the active canvas only.
        int ind = _getActiveIndexOfQueue(i);
        // Do not update any timer if no active canvas exists.
        // This means The queue is empty.
        if (ind < 0) continue;
        _state.canvasTimers[i][ind]->update(timestep);
        
        if (ind > 0) {
            CanvasState cs = this->getCanvasState(i, ind - 1);
            if (!_state.recorded[i][ind - 1] &&
                (cs == LOST_DUE_TO_TIME || cs == LOST_DUE_TO_WRONG_ACTION || cs == DONE)) {
                _state.recorded[i][ind - 1] = true;
                if (cs == LOST_DUE_TO_TIME) {
                    _state.scoreTracker["timedOut"]++;
                } else if (cs == LOST_DUE_TO_WRONG_ACTION) {
                    _state.scoreTracker["wrongAction"]++;
                } else {
                    _state.scoreTracker["correct"]++;
                }
                if (_state.obstacles[i][ind - 1] && 
                    (cs == LOST_DUE_TO_TIME || cs == LOST_DUE_TO_WRONG_ACTION)) {
                    for (int x = 0; x < _state.queues.size(); x++) {
                        int ind2 = _getActiveIndexOfQueue(x);

                        if (x != i && ind2 > 0) {
                            _state.wrongActions[x][ind2] = true;
                        }
                    }
                    
                }
            }
        }
    }
}

CanvasState GameStateController::getCanvasState(uint q, uint c) const {
    // The state of a canvas is derived from its timer, remaining colors, and
    // the state of the canvas in front of it.

    if (_state.wrongActions[q][c]) return LOST_DUE_TO_WRONG_ACTION;

        // If the timer is done, then the canvas is lost.
    else if (_state.canvasTimers[q][c]->finished() || (_state.obstacles[q][c] == true &&
        _state.canvasTimers[q][c]->timeLeft() < 2.0)) return LOST_DUE_TO_TIME;

        // If no color is left, then it is completed.
    else if (getColorsOfCanvas(q, c).empty()) return DONE;

        // If it is neither done nor lost but it is the first one, it must be
        // active.
    else if (c == 0) return ACTIVE;

    // Now we need the state of the one in front of it.
    auto previous = getCanvasState(q, c - 1);

    // If the previous one is active, then this one is on standby.
    if (previous == ACTIVE) return STANDBY;

        // If the previous one is done or lost, then this one is the frontmost.
        // In other words, it must be active.
    else if (previous == DONE || previous == LOST_DUE_TO_TIME ||
             previous == LOST_DUE_TO_WRONG_ACTION)
        return ACTIVE;

        // In all other scenarios, the canvas is hidden.
    else return HIDDEN;
}

vec<uint> GameStateController::getColorsOfCanvas(uint q, uint c) const {
    return _state.queues[q][c];
}

vec<Color4> GameStateController::getColors() const {
    return _state.colors;
}

int GameStateController::_getActiveIndexOfQueue(uint q) const {
    for (uint i = 0, j = numCanvases(q); i < j; i++) {
        if (getCanvasState(q, i) == ACTIVE) return i;
    }
    return -1;
}

ptr<Timer> GameStateController::getTimer(uint q, uint c) const {
    return _state.canvasTimers[q][c];
}

<<<<<<< HEAD
=======
ptr<Timer> GameStateController::getLevelTimer() const {
    return _state.levelTimer;
}

bool GameStateController::getIsObstacle(uint q, uint c) const {
    return _state.obstacles[q][c];
}
>>>>>>> 0ff6f418
void GameStateController::clearColor(uint q, uint c, uint colorInd) {
    vec<uint> &colors = _state.queues[q][c];
    auto it = begin(colors);
    while (it != end(colors)) {
        if (*it == colorInd) {
            colors.erase(it);
            return;
        } else ++it;
    }
    _state.wrongActions[q][c] = true;
}

uint GameStateController::numCanvases(uint q) const {
    return _state.queues[q].size();
}

uint GameStateController::numQueues() const {
    return _state.queues.size();
}

GameState GameStateController::getState() const {
    return _state;
}

string GameStateController::getShapeForColorIndex(uint i) const {
    CUAssertLog(_state.colorShapeMapping.find(i) != _state.colorShapeMapping.end(),
                "Could not find the shape for this index.");
    
    return _state.colorShapeMapping.find(i)->second;
}

uint GameStateController::getScoreMetric(string type) const {
    CUAssertLog(type == "timedOut" || type == "wrongAction" || type == "correct",
                "Incorrect type provided.");
    return _state.scoreTracker.find(type)->second;
}<|MERGE_RESOLUTION|>--- conflicted
+++ resolved
@@ -185,16 +185,10 @@
     return _state.canvasTimers[q][c];
 }
 
-<<<<<<< HEAD
-=======
-ptr<Timer> GameStateController::getLevelTimer() const {
-    return _state.levelTimer;
-}
-
 bool GameStateController::getIsObstacle(uint q, uint c) const {
     return _state.obstacles[q][c];
 }
->>>>>>> 0ff6f418
+
 void GameStateController::clearColor(uint q, uint c, uint colorInd) {
     vec<uint> &colors = _state.queues[q][c];
     auto it = begin(colors);
