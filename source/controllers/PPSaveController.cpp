#include "PPSaveController.h"

#define SAVE_PATH (Application::get()->getSaveDirectory() + "save")

SaveController::LevelMetadata SaveController::_getLevel(
    const string &level) const {
    auto i = _levels.find(level);
    if (i == _levels.end()) return LevelMetadata();
    return i->second;
}

SaveController::LevelMetadata &SaveController::_ensureLevel(
    const string &level) {
    return _levels[level];
}

void SaveController::_load() {
    auto r = JsonReader::alloc(SAVE_PATH);
    if (r == nullptr) return;
    json_t v = r->readJson();
    if (v->getInt("version", 1) == 1) {
        _colorblind = v->getBool("colorblind", false);
        _paletteLeft = v->getBool("paletteLeft", true);
        _sfxVolume = v->getFloat("sfxVolume", 1);
        _bgmVolume = v->getFloat("bgmVolume", 1);
        _bgm = v->getBool("bgm", true);
        _sfx = v->getBool("sfx", true);
<<<<<<< HEAD
        _vfx = v->getBool("vfx", true);
=======
>>>>>>> 8da802f6
        auto l = v->get("levels");
        if (l != nullptr) {
            for (const auto &li : l->asArray()) {
                auto k = li->key();
                bool locked = li->getBool("locked", true);
                uint score = li->getInt("score", 0);
                uint stars = li->getInt("stars", 0);
                _levels[k] = LevelMetadata(locked, score, stars);
            }
        }
    }
}

void SaveController::_flush() {
    json_t v = JsonValue::alloc(JsonValue::Type::ObjectType);
    v->appendValue("colorblind", _colorblind);
    v->appendValue("paletteLeft", _paletteLeft);
    v->appendValue("sfxVolume", _sfxVolume);
    v->appendValue("bgmVolume", _bgmVolume);
    v->appendValue("bgm", _bgm);
    v->appendValue("sfx", _sfx);
    v->appendValue("vfx", _vfx);
    json_t l = JsonValue::alloc(JsonValue::Type::ObjectType);
    for (const auto &p : _levels) {
        json_t lv = JsonValue::alloc(JsonValue::Type::ObjectType);
        lv->appendValue("locked", p.second.locked);
        lv->appendValue("score", (long)p.second.score);
        lv->appendValue("stars", (long)p.second.stars);
        l->appendChild(p.first, lv);
    }
    v->appendChild("levels", l);
    auto w = JsonWriter::alloc(SAVE_PATH);
    w->writeJson(v, true);
    w->flush();
    w->close();
    CULog("Finished flushing settings and save data.");
}

bool SaveController::isLocked(const string &level) const {
    return _getLevel(level).locked;
}

unsigned long SaveController::getScore(const string &level) const {
    return _getLevel(level).score;
}

uint SaveController::getStars(const string &level) const {
    return _getLevel(level).stars;
}

float SaveController::getSfxVolume() const {
    if (!_sfx) {
        return 0;
    }
    return _sfxVolume;
}

float SaveController::getBgmVolume() const {
    if (!_bgm) {
        return 0;
    }
    return _bgmVolume;
}

bool SaveController::getColorblind() const {
    return _colorblind;
}

bool SaveController::getPaletteLeft() const {
    return _paletteLeft;
}

bool SaveController::getBgm() const {
    return _bgm;
}

bool SaveController::getSfx() const {
    return _sfx;
}

bool SaveController::getVfx() const {
    return _vfx;
}

void SaveController::unlock(const string &level) {
    _ensureLevel(level).locked = false;
    _flush();
}

void SaveController::lock(const string &level) {
    _ensureLevel(level).locked = true;
    _flush();
}

void SaveController::setScore(const string &level, unsigned long score) {
    _ensureLevel(level).score = score;
    _flush();
}

void SaveController::setStars(const string &level, uint stars) {
    _ensureLevel(level).stars = stars;
    _flush();
}

void SaveController::setSfxVolume(float value) {
    _sfxVolume = value;
    _flush();
}

void SaveController::setBgmVolume(float value) {
    _bgmVolume = value;
    _flush();
}

void SaveController::setColorblind(bool value) {
    _colorblind = value;
    _flush();
}

void SaveController::setPaletteLeft(bool value) {
    _paletteLeft = value;
    _flush();
}

void SaveController::setBgm(bool on) {
    _bgm = on;
    _flush();
}

void SaveController::setSfx(bool on) {
    _sfx = on;
    _flush();
}

void SaveController::setVfx(bool on) {
    _vfx = on;
    _flush();
}

void SaveController::resetAll() {
    _levels.clear();
    _flush();
}<|MERGE_RESOLUTION|>--- conflicted
+++ resolved
@@ -25,10 +25,8 @@
         _bgmVolume = v->getFloat("bgmVolume", 1);
         _bgm = v->getBool("bgm", true);
         _sfx = v->getBool("sfx", true);
-<<<<<<< HEAD
         _vfx = v->getBool("vfx", true);
-=======
->>>>>>> 8da802f6
+
         auto l = v->get("levels");
         if (l != nullptr) {
             for (const auto &li : l->asArray()) {
