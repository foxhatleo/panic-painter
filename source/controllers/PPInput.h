#ifndef PANICPAINTER_PPINPUT_H
#define PANICPAINTER_PPINPUT_H

#include "utils/PPHeader.h"

class InputController {
private:
    bool _lastPressed;
    bool _currentPressed;
    TouchID _pressedId;
    Vec2 _startingPoint;
    Vec2 _lastPoint;
    float _timeHeld;
  

    static InputController _instance;

    InputController() :
<<<<<<< HEAD
    _pressedId(-1),
    _lastPressed(false),
    _currentPressed(false), 
    _timeHeld(0.0f){}
=======
            _pressedId(-1),
            _lastPressed(false),
            _currentPressed(false) {}
>>>>>>> 7510c8e4

public:
    void init();

    void dispose();
<<<<<<< HEAD
    void update(float timestep);
=======

    void update();
>>>>>>> 7510c8e4

    bool isPressing() const;

    bool justPressed() const;

    bool justReleased() const;
<<<<<<< HEAD
    float timeHeld() const; 
    bool completeHold() const;
=======

>>>>>>> 7510c8e4
    Vec2 startingPoint() const;

    Vec2 movedDist() const;

    Vec2 currentPoint() const;

    Vec2 releasingPoint() const;

    bool moved() const;

    static bool inScene(const Vec2 &point, const ptr<SceneNode> &scene);

    static bool inScene(const Vec2 &point, const SceneNode &scene);

    static bool inScene(const Vec2 &point, const Rect &bound);

    static InputController &getInstance() { return _instance; }
};

#endif //PANICPAINTER_PPINPUT_H<|MERGE_RESOLUTION|>--- conflicted
+++ resolved
@@ -11,44 +11,32 @@
     Vec2 _startingPoint;
     Vec2 _lastPoint;
     float _timeHeld;
-  
 
     static InputController _instance;
 
     InputController() :
-<<<<<<< HEAD
     _pressedId(-1),
     _lastPressed(false),
     _currentPressed(false), 
     _timeHeld(0.0f){}
-=======
-            _pressedId(-1),
-            _lastPressed(false),
-            _currentPressed(false) {}
->>>>>>> 7510c8e4
 
 public:
     void init();
 
     void dispose();
-<<<<<<< HEAD
+
     void update(float timestep);
-=======
-
-    void update();
->>>>>>> 7510c8e4
 
     bool isPressing() const;
 
     bool justPressed() const;
 
     bool justReleased() const;
-<<<<<<< HEAD
-    float timeHeld() const; 
+
+    float timeHeld() const;
+
     bool completeHold() const;
-=======
 
->>>>>>> 7510c8e4
     Vec2 startingPoint() const;
 
     Vec2 movedDist() const;
