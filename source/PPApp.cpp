--- conflicted
+++ resolved
@@ -99,15 +99,10 @@
                 _currentScene = PAUSE_SCENE;
                 _pause.resetState();
             } else if (_gameplay.isComplete()) {
-<<<<<<< HEAD
                 _currentScene = LEVEL_SCENE;
                 _level.resetState();
             } else {
                 _gameplay.update(timestep);
-=======
-                _currentScene = WORLD_SCENE;
-                _world.resetState();
->>>>>>> 0fb5d452
             }
             break;
         }
@@ -122,13 +117,10 @@
                 //_menu.dispose();
                 _currentScene = WORLD_SCENE;
                 _menu.resetState();
-<<<<<<< HEAD
-                _level.resetState();
+                _level.resetState();
+                _world.resetState();
             } else {
                 _menu.update(timestep);
-=======
-                _world.resetState();
->>>>>>> 0fb5d452
             }
             break;
         }
@@ -158,13 +150,10 @@
                 _gameplay.loadLevel(
                     _level.getLevel().c_str()); // fetch the specific level
                 _currentScene = GAME_SCENE;
-<<<<<<< HEAD
                 _menu.resetState();
                 _level.resetState();
             } else {
                 _level.update(timestep);
-=======
->>>>>>> 0fb5d452
             }
             break;
         }
