--- conflicted
+++ resolved
@@ -45,12 +45,8 @@
 }
 
 void PanicPainterApp::update(float timestep) {
-<<<<<<< HEAD
-    InputController::getInstance().update();
     Animation::updateGlobal(timestep);
-=======
     InputController::getInstance().update(timestep);
->>>>>>> f88979bd
     switch (_currentScene) {
         case LOADING_SCENE: {
             if (_loading.isActive()) {
