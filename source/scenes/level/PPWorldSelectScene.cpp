#include "PPWorldSelectScene.h"

#define SCENE_SIZE_W (1024/4)
#define SCENE_SIZE_H (576/4)

bool WorldSelectScene::init(const asset_t &assets) {
    _safe = Application::get()->getSafeBounds();
    _sceneSize = Application::get()->getDisplaySize();

    if (assets == nullptr) {
        return false;
    } else if (!Scene2::init(_sceneSize)) {
        return false;
    }
    
    _assets = assets;
    _assets->loadDirectory("scenes/worldselect.json");
    _scene = _assets->get<scene2::SceneNode>("worldselectscene");
    _scene->setContentSize(_sceneSize);
    _scene->setPosition(_safe.origin);
    _scene->doLayout(); // Repositions the HUD

    // Initialize background
    auto menuBackground = PolygonNode::allocWithTexture(_assets->get<Texture>
        ("worldselect-background"));
    menuBackground->setContentSize(_sceneSize);
    addChild(menuBackground);

    addChild(_scene);

    return true;
}

void WorldSelectScene::dispose() {
    deactivateUI(_scene);
    Scene2::dispose();
}

/**
 * Activates the UI elements to make them interactive
 *
 * The elements do not actually do anything.  They just visually respond
 * to input.
 */
void WorldSelectScene::activateUI(
    const std::shared_ptr<cugl::scene2::SceneNode> &scene) {
    std::shared_ptr<scene2::Button> button = std::dynamic_pointer_cast<scene2::Button>(
        scene);
    if (button != nullptr) {
        if (button->getTag() != 99) {
            // Set button sizing
            Size scale = _safe.size;
            if (_sceneSize.width / SCENE_SIZE_W >
                _sceneSize.height / SCENE_SIZE_H) {
                scale *= (SCENE_SIZE_H / _sceneSize.height);
            } else {
                scale *= (SCENE_SIZE_W / _sceneSize.width);
            }
            button->setTag(99);
            button->setScale(button->getScale() *
                             _safe.size.height / SCENE_SIZE_H);
        }

        if (button->getName() == "menubutton") {
            button->setAnchor(Vec2::ANCHOR_TOP_LEFT);
            button->setPosition(0, _offsetInSafe.y + _safe.size.height);
            if (!button->hasListener())
            button->addListener([=](const string &name, bool down) {
                if (!down) {
                    SoundController::getInstance()->playSfx("button");
                    _state = BACK;
                }
            });
        } else {
<<<<<<< HEAD
            // TODO: REMOVE CONTENT BELOW WHEN ALL WORLDS ARE DONE.
            if (button->getName() == "eiffel") {
                button->setColor(Color4f(1,1,1,.5));
                return;
            }
            // TODO: REMOVE CONTENT ABOVE WHEN ALL WORLDS ARE DONE.
            string worlds[] = {"house", "museum", "city", "island", "eiffel",
                               "space"};
            uint worldsLen = 6;
            for (uint i = 1; i < worldsLen; i++) {
                if (button->getName() != worlds[i]) continue;
                if (SaveController::getInstance()->isUnlocked(
                    worlds[i - 1] + "-5")) {
                    button->setColor(Color4::WHITE);
                } else {
                    button->setColor(Color4f(1,1,1,.5));
                    return;
                }
            }
=======
>>>>>>> 33b8ba85
            if (!button->hasListener())
            button->addListener([=](const string &name, bool down) {
                if (!down) {
                    _worldSelected = button->getName();
                    SoundController::getInstance()->playSfx("button");
                    _state = SELECTED;
                }
            });
        }
        button->activate();
    } else {
        // Go deeper
        for (Uint32 ii = 0; ii < scene->getChildCount(); ii++) {
            activateUI(scene->getChild(ii));
        }
    }
}

void WorldSelectScene::deactivateUI(
    const std::shared_ptr<cugl::scene2::SceneNode> &scene) {
    std::shared_ptr<scene2::Button> button = std::dynamic_pointer_cast<scene2::Button>(
        scene);
    if (button != nullptr) {
        button->deactivate();
    } else {
        // Go deeper
        for (Uint32 ii = 0; ii < scene->getChildCount(); ii++) {
            deactivateUI(scene->getChild(ii));
        }
    }
}

void WorldSelectScene::resetState() {
    _state = WORLD;
}

string WorldSelectScene::getWorld() {
    return _worldSelected;
}

WorldRequest WorldSelectScene::getState() const {
    return _state;
}

void WorldSelectScene::update(float timestep) {
    SoundController::getInstance()->useBgm("menu");
}<|MERGE_RESOLUTION|>--- conflicted
+++ resolved
@@ -72,13 +72,6 @@
                 }
             });
         } else {
-<<<<<<< HEAD
-            // TODO: REMOVE CONTENT BELOW WHEN ALL WORLDS ARE DONE.
-            if (button->getName() == "eiffel") {
-                button->setColor(Color4f(1,1,1,.5));
-                return;
-            }
-            // TODO: REMOVE CONTENT ABOVE WHEN ALL WORLDS ARE DONE.
             string worlds[] = {"house", "museum", "city", "island", "eiffel",
                                "space"};
             uint worldsLen = 6;
@@ -92,8 +85,6 @@
                     return;
                 }
             }
-=======
->>>>>>> 33b8ba85
             if (!button->hasListener())
             button->addListener([=](const string &name, bool down) {
                 if (!down) {
