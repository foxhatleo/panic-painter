--- conflicted
+++ resolved
@@ -3,11 +3,8 @@
 #define PANICPAINTER_PPLEVELSELECTSCENE_H
 
 #include "utils/PPHeader.h"
-<<<<<<< HEAD
 #include "controllers/PPInputController.h"
 #include "controllers/PPSoundController.h"
-=======
->>>>>>> 0fb5d452
 
 enum LevelRequest {
     LEVEL,    // standard case, stay on level select
