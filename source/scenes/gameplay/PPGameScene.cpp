--- conflicted
+++ resolved
@@ -152,15 +152,10 @@
 
     _feedback = Feedback::alloc(Application::get()->getDisplayBounds(),
                                 _assets);
-<<<<<<< HEAD
+
     if (SaveController::getInstance()->getSfx()) {
         addChild(_splash);
     }
-=======
-    
-
-    addChild(_splash);
->>>>>>> 07f67f9d
     addChild(_tos);
     addChild(_palette);
     addChild(_feedback);
