--- conflicted
+++ resolved
@@ -182,17 +182,12 @@
         _pauseRequest = true;
     }
 
-<<<<<<< HEAD
     uint mul = round(_state.getLevelMultiplier() * 10) - 10;
 
     float health = 1 - (float)(_state.getScoreMetric("wrongAction") +
         _state.getScoreMetric("timedOut")) /
             (_state.getState().nCanvasInLevel / 3);
     _tos->update(health, mul);
-=======
-    _dangerBar->update(min(1.0f, currentHealth /
-    MISTAKE_ALLLOWED));
->>>>>>> 40b80ef7
 
     set<pair<uint, uint>> activeCanvases;
 
@@ -240,12 +235,7 @@
     _action->update(activeCanvases, _palette->getSelectedColor());
 
     // Check if the level is complete
-<<<<<<< HEAD
     if ((activeCanvases.empty() || health < 0.01f) &&
-=======
-    if ((activeCanvases.empty() || currentHealth>
-    MISTAKE_ALLLOWED) &&
->>>>>>> 40b80ef7
     !_congratulations) {
         _splash->clear();
         //Gradually clear out the splatters
@@ -256,7 +246,7 @@
         float maxScore = _state.getMaxScore();
         float percent = _state.getScoreMetric("aggregateScore") / maxScore;
         
-        if (currentHealth > MISTAKE_ALLLOWED || percent < 0.50f) {
+        if (health < 0.01f) {
             auto lf = PolygonNode::allocWithTexture(_assets->get<Texture>("levelfailed"));
             lf->setScale(ds.height / lf->getHeight());
             lf->setAnchor(Vec2::ANCHOR_CENTER);
