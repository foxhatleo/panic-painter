#include "PPCanvasBlock.h"

ptr<CanvasBlock> CanvasBlock::alloc(
    const asset_t &assets,
    float size,
    const vec<Color4>& colors, const int numCanvasColors,
    const GameStateController &state, bool isObstacle) {
    auto result = make_shared<CanvasBlock>();
    if (result->initWithBounds(Rect(0, 0, size, size)))
        result->_setup(assets, colors, numCanvasColors, state, isObstacle);
    else
        return nullptr;
    return result;
}


void CanvasBlock::_setup(const asset_t &assets, const vec<Color4>& colors, const int numCanvasColors, const GameStateController &state, bool isObstacle) {
#ifdef VIEW_DEBUG
    auto n = PolygonNode::alloc(Rect(Vec2::ZERO, getContentSize()));
    n->setColor(Color4f(0, 1, 0, .3));
    addChild(n);
#endif
    _isObstacle = isObstacle; 
    _state = state; 
    _isActive = false;
    _initialColorNumber = numCanvasColors;
    /*string characters[] = {"panda", "bird-1", "bird-2", "cat-1", "cat-2",
                           "dog-1", "dog-2", "dog-3", "frog", "octopus"};*/
<<<<<<< HEAD
    string characters[] = { "husky", "samoyed", "cat1", "cat2"};
    //Temporary fix until animation is complete
    int p = Random::getInstance()->getInt(4 - 1);
    if (isObstacle) {
        _texture_array[0] = assets->get<Texture>("obstacle-inactive");
        _texture_array[1] = assets->get<Texture>("obstacle-active");
        _texture_array[2] = assets->get<Texture>("obstacle-explode");
    }
    else {
        _texture_array[0] = assets->get<Texture>(characters[p] + "-blink");
        _texture_array[1] = assets->get<Texture>(characters[p] + "-emotion-1");
        _texture_array[2] = assets->get<Texture>(characters[p] + "-emotion-2");
        _texture_array[3] = assets->get<Texture>(characters[p] + "-emotion-3");
    }
=======
    string characters[] = { "husky", "samoyed", "cat1", "cat2", "chick", "octo"};
    int p = Random::getInstance()->getInt(6 - 1);
    _texture_array[0] = assets->get<Texture>(characters[p] + "-blink");
    _texture_array[1] = assets->get<Texture>(characters[p] + "-emotion-1");
    _texture_array[2] = assets->get<Texture>(characters[p] + "-emotion-2");
    _texture_array[3] = assets->get<Texture>(characters[p] + "-emotion-3");
>>>>>>> c4604e9f
   // _texture_array[3] = assets->get<Texture>("husky-walk");


    _updateFrame = 0;
    _angerLevel = 0;
    // Load in the panda texture from scene and attach to a new polygon node

    _bg = scene2::AnimationNode::alloc(_texture_array[0], 1, 19);
    _bg->setColor(Color4::WHITE);
    float horizontalScale = getWidth() / (_bg->getWidth());
    float verticalScale = getHeight() / (_bg->getHeight() * 0.71);
    _bg->setScale(horizontalScale, verticalScale);
    _bg->setAnchor(Vec2::ANCHOR_BOTTOM_LEFT);
    _bg->setPosition(0, 0);
    addChild(_bg);

    _talk_bubble = scene2::PolygonNode::allocWithTexture(assets->get<Texture>
        ("talk-bubble"));
    _talk_bubble->setColor(Color4::WHITE);
    float scaleBubble = getWidth() / (_talk_bubble->getWidth() * 1.75);
    _talk_bubble->setScale(scaleBubble, scaleBubble);
    _talk_bubble->setAnchor(Vec2::ANCHOR_TOP_LEFT);
    _talk_bubble->setPosition(0, getHeight() * 1.5);
    addChild(_talk_bubble);

    // Color strip

    _colorStrip = ColorStrip::alloc(_talk_bubble->getWidth() * .22f, assets, colors, state);
    _colorStrip->setAnchor(Vec2::ANCHOR_CENTER);
    auto bubbleBox = _talk_bubble->getBoundingBox();
    _colorStrip->setPosition(bubbleBox.getMidX(), bubbleBox.getMidY() + 10);
    addChild(_colorStrip);

    // Timer label. Uncomment for debugging purposes
    /*_timerText = scene2::Label::to("", assets->get<Font>("roboto"));
    _timerText->setHorizontalAlignment(scene2::Label::HAlign::CENTER);
    _timerText->setVerticalAlignment(scene2::Label::VAlign::BOTTOM);
    _timerText->setPosition(getWidth() / 2, 35);
    addChild(_timerText);*/

    _hoverAllowed = true;
}

void CanvasBlock::markLost() {
    _hoverAllowed = false;
    _bg->setColor(Color4(170, 46, 37));
}

void CanvasBlock::markDone() {
    _hoverAllowed = false;
    _bg->setColor(Color4(82, 178, 2));
}

void CanvasBlock::setIsActive(bool isActive) {
    _isActive = isActive;
}

bool CanvasBlock::isFrameComplete() {
    return _bg->getFrame() == _bg->getSize() - 1;
}

void CanvasBlock::update(const vec<uint> &canvasColors,
                         const ptr<Timer> &timer) {
    _updateFrame++;
    int value = _updateFrame % (Random::getInstance()->getInt(99) + 12);
    if (_updateFrame % 6 == 0 &&_isObstacle) {
        if (_isActive  && _bg->getFrame() == _bg->getSize() - 1) {
            if (_angerLevel == 0 && timer->timeLeft() < 9) {
                _angerLevel = 1;
            }
            else if (timer->timeLeft() < 5) {
                _angerLevel = 2;
            }
            _bg->setTexture(_texture_array[_angerLevel]);
            _bg->setFrame(0);
        }
        else {
            _bg->setFrame(_bg->getFrame() < 18 ? _bg->getFrame() + 1 : 0);
        }
    }
    else if (!_isActive || timer->timeLeft() > SWITCH_FILMSTRIP) {
        //Just keep it on blink. However, if eyes are closed, open them quickly
        if (value == 0 || ((_bg->getFrame() + 1) % 3 == 0 && value < 2))
            _bg->setFrame(_bg->getFrame() < 18 ? _bg->getFrame() + 1 : 0);
    } else if (_updateFrame % 6 == 0) {
        //Do we need to switch stages of anger ie switch animations? 
        //Note: if a blink, switch the blink immediately to prevent the uniform blinking issue
        if (_bg->getFrame() == _bg->getSize() - 1 || _angerLevel == 0) {
            if (timer->timeLeft() < (SWITCH_FILMSTRIP - (_angerLevel * 3))) {
                _angerLevel =
                    _angerLevel == 3 ? _angerLevel : (_angerLevel + 1);
            }
            _bg->setTexture(_texture_array[_angerLevel]);
            _bg->setFrame(0);
        } else {
            _bg->setFrame(_bg->getFrame() + 1);
        }
        _updateFrame = 0;
    }
    //Commenting instead of removing for debug purposes
    //  _timerText->setText(to_string((uint)ceil(timer->timeLeft())));
    _colorStrip->update(canvasColors);
}

void CanvasBlock::setHover(bool in) {
    if (!_hoverAllowed) return;
    Color4 full = Color4(220, 220, 220);
    _bg->setColor(in ? full : Color4::WHITE);
}<|MERGE_RESOLUTION|>--- conflicted
+++ resolved
@@ -26,10 +26,9 @@
     _initialColorNumber = numCanvasColors;
     /*string characters[] = {"panda", "bird-1", "bird-2", "cat-1", "cat-2",
                            "dog-1", "dog-2", "dog-3", "frog", "octopus"};*/
-<<<<<<< HEAD
-    string characters[] = { "husky", "samoyed", "cat1", "cat2"};
-    //Temporary fix until animation is complete
-    int p = Random::getInstance()->getInt(4 - 1);
+
+    string characters[] = { "husky", "samoyed", "cat1", "cat2", "chick", "octo"};
+    int p = Random::getInstance()->getInt(6 - 1);
     if (isObstacle) {
         _texture_array[0] = assets->get<Texture>("obstacle-inactive");
         _texture_array[1] = assets->get<Texture>("obstacle-active");
@@ -41,14 +40,6 @@
         _texture_array[2] = assets->get<Texture>(characters[p] + "-emotion-2");
         _texture_array[3] = assets->get<Texture>(characters[p] + "-emotion-3");
     }
-=======
-    string characters[] = { "husky", "samoyed", "cat1", "cat2", "chick", "octo"};
-    int p = Random::getInstance()->getInt(6 - 1);
-    _texture_array[0] = assets->get<Texture>(characters[p] + "-blink");
-    _texture_array[1] = assets->get<Texture>(characters[p] + "-emotion-1");
-    _texture_array[2] = assets->get<Texture>(characters[p] + "-emotion-2");
-    _texture_array[3] = assets->get<Texture>(characters[p] + "-emotion-3");
->>>>>>> c4604e9f
    // _texture_array[3] = assets->get<Texture>("husky-walk");
 
 
