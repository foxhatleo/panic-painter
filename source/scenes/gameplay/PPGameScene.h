--- conflicted
+++ resolved
@@ -27,16 +27,14 @@
     vec<vec<ptr<Canvas>>> _canvases;
     /** Level time text. */
     ptr<Label> _levelTimerText;
-<<<<<<< HEAD
     
     ptr<ColorPalette> _palette;
-=======
+
     /**
      * For now we tell the user an action is completed with a flashing
      * effect.
      */
     ptr<PolygonNode> _flash;
->>>>>>> 59bf4787
 
 public:
     GameScene() : Scene2() {}
