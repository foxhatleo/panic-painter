--- conflicted
+++ resolved
@@ -44,16 +44,6 @@
     background2->setContentSize(_sceneSize);
     addChild(background2);
 
-    /*
-    // Initialize tray
-    _tray = PolygonNode::allocWithTexture(_assets->get<Texture>
-        ("settings-tray"));
-    _tray->setContentSize(_sceneSize * TRAY_FRACTION);
-    _tray->setAnchor(Vec2::ANCHOR_BOTTOM_LEFT);
-    _tray->setPosition(_safe.size.width * ((1 - TRAY_FRACTION) / 2),
-        _safe.size.height * ((1 - TRAY_FRACTION) / 2));
-    addChild(_tray);*/
-
     addChild(_scene);
 
     return true;
@@ -88,32 +78,24 @@
         // Set button X
         button->setAnchor(Vec2::ANCHOR_BOTTOM_LEFT);
         button->setPositionX(_scene->getWidth() * X_OFFSET_FRAC);
-        #if defined(__IPHONEOS__)
-            //button->setPositionX(_tray->getPositionX() * IOS_FRAC + _tray->getWidth() * BUTTON_X_FRAC);
-        #endif
 
         if (button->getName() == "colorblind") {
             button->setToggle(true);
             button->setDown(_save->getColorblind()); // set to last saved value
-            //button->setPositionY(_scene->getHeight() * .81);
             button->setPositionY(_offsetInSafe.y + _safe.size.height * .81);
-            #if defined(__IPHONEOS__)
-                //button->setPositionY(_tray->getPositionY() * IOS_FRAC + _tray->getHeight() * .79);
-            #endif
+
             if (!button->hasListener())
                 button->addListener([=](const string& name, bool down) {
                     SoundController::getInstance()->playSfx("button");
-                _save->setColorblind(down);
-                });
+                    _save->setColorblind(down);
+                    });
         }
         else if (button->getName() == "leftPalette") {
             button->setToggle(true);
             button->setScale(button->getScale() * PALETTE_FRAC);
             button->setDown(_save->getPaletteLeft());
             button->setPositionY(_offsetInSafe.y + _safe.size.height * .66);
-            #if defined(__IPHONEOS__)
-                //button->setPositionY(_tray->getPositionY() * IOS_FRAC + _tray->getHeight() * .68);
-            #endif
+
             if (!button->hasListener())
             button->addListener([=](const string& name, bool down) {
                 SoundController::getInstance()->playSfx("button");
@@ -124,34 +106,18 @@
             button->setToggle(true);
             button->setDown(_save->getVfx());
             button->setPositionY(_offsetInSafe.y + _safe.size.height * .48);
-            #if defined(__IPHONEOS__)
-                //button->setPositionY(_tray->getPositionY() * IOS_FRAC + _tray->getHeight() * .5);
-            #endif
 
             if (!button->hasListener())
-            button->addListener([=](const string& name, bool down) {
-<<<<<<< HEAD
+                button->addListener([=](const string& name, bool down) {
                 _save->setVfx(down);
-=======
-                SoundController::getInstance()->playSfx("button");
-                _save->setPaletteLeft(down);
->>>>>>> 40b80ef7
                 });
         }
         else if (button->getName() == "music") {
             button->setToggle(true);
-<<<<<<< HEAD
-            button->setDown(_save->getBgm());
-            button->setPositionY(_offsetInSafe.y + _safe.size.height * .34);
-=======
             button->setDown(SoundController::getInstance()->getBgmVolume() >
                             0.5);
-            button->setPositionY(_tray->getPositionY() + _tray->getHeight() *
-            .34);
->>>>>>> 40b80ef7
-            #if defined(__IPHONEOS__)
-                //button->setPositionY(_tray->getPositionY() * IOS_FRAC + _tray->getHeight() * .32);
-            #endif
+            button->setPositionY(_offsetInSafe.y + _safe.size.height * .34);
+
             if (!button->hasListener())
             button->addListener([=](const string& name, bool down) {
                 SoundController::getInstance()->setBgmVolume(down ? 1 : 0);
@@ -160,18 +126,10 @@
         }
         else if (button->getName() == "sfx") {
             button->setToggle(true);
-<<<<<<< HEAD
-            button->setDown(_save->getSfx());
-            button->setPositionY(_offsetInSafe.y + _safe.size.height * .18);
-=======
             button->setDown(SoundController::getInstance()->getSfxVolume() >
             0.5);
-            button->setPositionY(_tray->getPositionY() + _tray->getHeight() *
-            .18);
->>>>>>> 40b80ef7
-            #if defined(__IPHONEOS__)
-                //button->setPositionY(_tray->getPositionY() * IOS_FRAC + _tray->getHeight() * .16);
-            #endif
+            button->setPositionY(_offsetInSafe.y + _safe.size.height * .18);
+
             if (!button->hasListener())
             button->addListener([=](const string& name, bool down) {
                 SoundController::getInstance()->setSfxVolume(down ? 1 : 0);
@@ -181,11 +139,7 @@
         else if (button->getName() == "reset") {
             button->setPositionY(_offsetInSafe.y);
             button->setScale(button->getScale()*RESET_FRAC);
-            //button->setPositionX(_tray->getPositionX() + (_tray->getWidth() * .5 - button->getWidth() / 2));
-            //button->setPositionX(_safe.size.width/2 - button->getWidth()/2);
-            #if defined(__IPHONEOS__)
-                //button->setPositionY(_tray->getPositionY() * IOS_FRAC);
-            #endif
+
             if (!button->hasListener())
             button->addListener([=](const string& name, bool down) {
                 SoundController::getInstance()->playSfx("button");
@@ -195,8 +149,7 @@
         else if (button->getName() == "menubutton") {
             button->setAnchor(Vec2::ANCHOR_TOP_RIGHT);
             button->setPosition(_offsetInSafe.x + _safe.size.width, _offsetInSafe.y + _safe.size.height);
-            //button->setAnchor(Vec2::ANCHOR_TOP_LEFT);
-            //button->setPosition(0, _offsetInSafe.y + _safe.size.height);
+
             if (!button->hasListener())
             button->addListener([=](const string& name, bool down) {
                 if (!down) {
