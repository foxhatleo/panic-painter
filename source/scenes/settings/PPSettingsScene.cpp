--- conflicted
+++ resolved
@@ -86,15 +86,7 @@
         else if (button->getName() == "leftPalette") {
             button->setToggle(true);
             button->setDown(_save->getPaletteLeft());
-<<<<<<< HEAD
-
-            // TODO: Remove following once both side palettes are supported
-            button->setColor(Color4f(1, 1, 1, .5));
-            return;
-            // END TODO
             if (!button->hasListener())
-=======
->>>>>>> e8fc47fa
             button->addListener([=](const string& name, bool down) {
                 _save->setPaletteLeft(down);
                 });
