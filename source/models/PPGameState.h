#ifndef PANICPAINTER_PPGAMESTATE_H
#define PANICPAINTER_PPGAMESTATE_H

#include "utils/PPHeader.h"
#include "utils/PPTimer.h"

enum CanvasState {
    /** Hidden, not visible. */
    HIDDEN,

    /** Standby, the one behind the active one. */
    STANDBY,

    /** Active, the one that is interactive. */
    ACTIVE,

    /** Lost because the canvas timer ran out. */
    LOST_DUE_TO_TIME,

    /** Lost because of an wrong action. */
    LOST_DUE_TO_WRONG_ACTION,

    /** Done. All the colors fulfilled. */
    DONE,
};

struct GameState {
    /** The list of colors for this level. */
    vec<Color4> colors;
    
    /** A map from the color index to the string that represents the texture that will be loaded in. Should only be used for color-blindness mode. */
    unordered_map<uint, string> colorShapeMapping;
    
    unordered_map<string, uint> scoreTracker;

<<<<<<< HEAD
    uint nCanvasInLevel;

=======
    float healthBack; 
>>>>>>> 40b80ef7
    /**
     * The representation of the queue. This is a bit tricky so let me explain.
     *
     * The first (outermost) vector is the overall container holding the queues.
     * The second vector is the queue vector holding the canvases.
     * The innermost vector is per canvas holding the color indexes.
     *
     * Only the innermost vector should be mutated. This means that when the
     * user clears a color, the index is removed from the innermost vector
     * representing that canvas. However, when the canvas is empty (meaning it
     * has 0 indexes), do not remove that vector from the second vector. Just
     * leave the empty canvas as-is.
     */
    vec<vec<vec<uint>>> queues;

    /*This records which canvases are obstacles vs health potions. This will be found in canvasBlock as well but this 
    makes it easier to cause the "blow up" action to occur. The logic is as follows: 
    0: normal
    1: obstacle
    2: health potion
    3: beach ball (if implemented)*/
    vec<vec<int>> obstacles; 

    /**
     * This records which canvases are lost due to wrong actions.
     */
    vec<vec<bool>> wrongActions;
    
    /**
     * This records which canvases are lost due to wrong actions, are correctly finished, or are timed out.
     */
    vec<vec<bool>> recorded;

    /**
     * The canvas timers. The outer vector is the one holding queues. The inner
     * one is the queue vector holding timers each representing a canvas in it.
     *
     * This should not be mutated outside of loading phase. The timer is stored
     * as smart pointers so the timer itself can be updated freely.
     */
    vec<vec<ptr<Timer>>> canvasTimers;
    
<<<<<<< HEAD
    /** The level multiplier */
    float levelMultiplier;
=======
    /** The max score for this level. The stars will be calculated based on this. */
    float maxScore;
>>>>>>> 40b80ef7
};

#endif //PANICPAINTER_PPGAMESTATE_H<|MERGE_RESOLUTION|>--- conflicted
+++ resolved
@@ -33,12 +33,10 @@
     
     unordered_map<string, uint> scoreTracker;
 
-<<<<<<< HEAD
     uint nCanvasInLevel;
 
-=======
-    float healthBack; 
->>>>>>> 40b80ef7
+    float healthBack;
+
     /**
      * The representation of the queue. This is a bit tricky so let me explain.
      *
@@ -80,14 +78,13 @@
      * as smart pointers so the timer itself can be updated freely.
      */
     vec<vec<ptr<Timer>>> canvasTimers;
-    
-<<<<<<< HEAD
+
     /** The level multiplier */
     float levelMultiplier;
-=======
+
     /** The max score for this level. The stars will be calculated based on this. */
     float maxScore;
->>>>>>> 40b80ef7
+
 };
 
 #endif //PANICPAINTER_PPGAMESTATE_H