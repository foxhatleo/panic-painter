#ifndef PANICPAINTER_PPGAMESTATE_H
#define PANICPAINTER_PPGAMESTATE_H

#include "utils/PPHeader.h"
#include "utils/PPTimer.h"

enum CanvasState {
    /** Hidden, not visible. */
    HIDDEN,

    /** Standby, the one behind the active one. */
    STANDBY,

    /** Active, the one that is interactive. */
    ACTIVE,

    /** Lost because the canvas timer ran out. */
    LOST_DUE_TO_TIME,

    /** Lost because of an wrong action. */
    LOST_DUE_TO_WRONG_ACTION,

    /** Done. All the colors fulfilled. */
    DONE,
};

struct GameState {
    /** The list of colors for this level. */
    vec<Color4> colors;
    
    /** A map from the color index to the string that represents the texture that will be loaded in. Should only be used for color-blindness mode. */
    unordered_map<uint, string> colorShapeMapping;
    
    unordered_map<string, uint> scoreTracker;

    uint nCanvasInLevel;

    float healthBack;

    /**
     * The representation of the queue. This is a bit tricky so let me explain.
     *
     * The first (outermost) vector is the overall container holding the queues.
     * The second vector is the queue vector holding the canvases.
     * The innermost vector is per canvas holding the color indexes.
     *
     * Only the innermost vector should be mutated. This means that when the
     * user clears a color, the index is removed from the innermost vector
     * representing that canvas. However, when the canvas is empty (meaning it
     * has 0 indexes), do not remove that vector from the second vector. Just
     * leave the empty canvas as-is.
     */
    vec<vec<vec<uint>>> queues;

    /*This records which canvases are obstacles vs health potions. This will be found in canvasBlock as well but this 
    makes it easier to cause the "blow up" action to occur. The logic is as follows: 
    0: normal
    1: obstacle
    2: health potion
    3: beach ball (if implemented)*/
    vec<vec<int>> obstacles; 

    /**
     * This records which canvases are lost due to wrong actions.
     */
    vec<vec<bool>> wrongActions;
    
    /**
     * This records which canvases are lost due to wrong actions, are correctly finished, or are timed out.
     */
    vec<vec<bool>> recorded;

    /**
     * The canvas timers. The outer vector is the one holding queues. The inner
     * one is the queue vector holding timers each representing a canvas in it.
     *
     * This should not be mutated outside of loading phase. The timer is stored
     * as smart pointers so the timer itself can be updated freely.
     */
    vec<vec<ptr<Timer>>> canvasTimers;

    /** The level multiplier */
    float levelMultiplier;

    /** The max score for this level. The stars will be calculated based on this. */
    float maxScore;
<<<<<<< HEAD
    
    /** the string list of texture names to display as a tutorial for this level. */
    vec<string> tutorialTexture;
=======

>>>>>>> 4b6a6d26
};

#endif //PANICPAINTER_PPGAMESTATE_H<|MERGE_RESOLUTION|>--- conflicted
+++ resolved
@@ -84,13 +84,9 @@
 
     /** The max score for this level. The stars will be calculated based on this. */
     float maxScore;
-<<<<<<< HEAD
     
     /** the string list of texture names to display as a tutorial for this level. */
     vec<string> tutorialTexture;
-=======
-
->>>>>>> 4b6a6d26
 };
 
 #endif //PANICPAINTER_PPGAMESTATE_H