// !$*UTF8*$!
{
	archiveVersion = 1;
	classes = {
	};
	objectVersion = 46;
	objects = {

/* Begin PBXBuildFile section */
		C5621DAF2604F10300875B72 /* PPInputController.cpp in Sources */ = {isa = PBXBuildFile; fileRef = C5621DAA2604F0C100875B72 /* PPInputController.cpp */; };
		C5621DB02604F10300875B72 /* PPInputController.cpp in Sources */ = {isa = PBXBuildFile; fileRef = C5621DAA2604F0C100875B72 /* PPInputController.cpp */; };
		C5621DB12604F10300875B72 /* PPInputController.cpp in Sources */ = {isa = PBXBuildFile; fileRef = C5621DAA2604F0C100875B72 /* PPInputController.cpp */; };
		C5621DB22604F10300875B72 /* PPGameStateController.cpp in Sources */ = {isa = PBXBuildFile; fileRef = C5621DAC2604F0E800875B72 /* PPGameStateController.cpp */; };
		C5621DB32604F10300875B72 /* PPGameStateController.cpp in Sources */ = {isa = PBXBuildFile; fileRef = C5621DAC2604F0E800875B72 /* PPGameStateController.cpp */; };
		C5621DB42604F10300875B72 /* PPGameStateController.cpp in Sources */ = {isa = PBXBuildFile; fileRef = C5621DAC2604F0E800875B72 /* PPGameStateController.cpp */; };
		C5621DB52604F10300875B72 /* PPGlobalConfigController.cpp in Sources */ = {isa = PBXBuildFile; fileRef = C5621DAE2604F0F800875B72 /* PPGlobalConfigController.cpp */; };
		C5621DB62604F10300875B72 /* PPGlobalConfigController.cpp in Sources */ = {isa = PBXBuildFile; fileRef = C5621DAE2604F0F800875B72 /* PPGlobalConfigController.cpp */; };
		C5621DB72604F10300875B72 /* PPGlobalConfigController.cpp in Sources */ = {isa = PBXBuildFile; fileRef = C5621DAE2604F0F800875B72 /* PPGlobalConfigController.cpp */; };
		C5621DC9260B8D7200875B72 /* PPColorStrip.cpp in Sources */ = {isa = PBXBuildFile; fileRef = C5621DC4260B8D3400875B72 /* PPColorStrip.cpp */; };
		C5621DCA260B8D7200875B72 /* PPColorStrip.cpp in Sources */ = {isa = PBXBuildFile; fileRef = C5621DC4260B8D3400875B72 /* PPColorStrip.cpp */; };
		C5621DCB260B8D7300875B72 /* PPColorStrip.cpp in Sources */ = {isa = PBXBuildFile; fileRef = C5621DC4260B8D3400875B72 /* PPColorStrip.cpp */; };
		C5621DCF260B8D7400875B72 /* PPCanvasBlock.cpp in Sources */ = {isa = PBXBuildFile; fileRef = C5621DC8260B8D5800875B72 /* PPCanvasBlock.cpp */; };
		C5621DD0260B8D7400875B72 /* PPCanvasBlock.cpp in Sources */ = {isa = PBXBuildFile; fileRef = C5621DC8260B8D5800875B72 /* PPCanvasBlock.cpp */; };
		C5621DD1260B8D7400875B72 /* PPCanvasBlock.cpp in Sources */ = {isa = PBXBuildFile; fileRef = C5621DC8260B8D5800875B72 /* PPCanvasBlock.cpp */; };
		C5621DD5260B8E3C00875B72 /* PPPauseScene.cpp in Sources */ = {isa = PBXBuildFile; fileRef = C5621DD3260B8E3B00875B72 /* PPPauseScene.cpp */; };
		C5621DD6260B8E3C00875B72 /* PPPauseScene.cpp in Sources */ = {isa = PBXBuildFile; fileRef = C5621DD3260B8E3B00875B72 /* PPPauseScene.cpp */; };
		C5621DD7260B8E3C00875B72 /* PPPauseScene.cpp in Sources */ = {isa = PBXBuildFile; fileRef = C5621DD3260B8E3B00875B72 /* PPPauseScene.cpp */; };
		C5621E08260BACE000875B72 /* PPActionController.cpp in Sources */ = {isa = PBXBuildFile; fileRef = C5621E07260BACE000875B72 /* PPActionController.cpp */; };
		C5621E09260BACE100875B72 /* PPActionController.cpp in Sources */ = {isa = PBXBuildFile; fileRef = C5621E07260BACE000875B72 /* PPActionController.cpp */; };
		C5621E0A260BACE100875B72 /* PPActionController.cpp in Sources */ = {isa = PBXBuildFile; fileRef = C5621E07260BACE000875B72 /* PPActionController.cpp */; };
		C5FB321425F4147D000694C3 /* levels in Resources */ = {isa = PBXBuildFile; fileRef = C5FB321025F41478000694C3 /* levels */; };
		C5FB321525F4147D000694C3 /* levels in Resources */ = {isa = PBXBuildFile; fileRef = C5FB321025F41478000694C3 /* levels */; };
		C5FB321625F4147D000694C3 /* levels in Resources */ = {isa = PBXBuildFile; fileRef = C5FB321025F41478000694C3 /* levels */; };
		C5FB321725F4147D000694C3 /* scenes in Resources */ = {isa = PBXBuildFile; fileRef = C5FB321125F41479000694C3 /* scenes */; };
		C5FB321825F4147D000694C3 /* scenes in Resources */ = {isa = PBXBuildFile; fileRef = C5FB321125F41479000694C3 /* scenes */; };
		C5FB321925F4147D000694C3 /* scenes in Resources */ = {isa = PBXBuildFile; fileRef = C5FB321125F41479000694C3 /* scenes */; };
		C5FB321A25F4147D000694C3 /* fonts in Resources */ = {isa = PBXBuildFile; fileRef = C5FB321225F4147C000694C3 /* fonts */; };
		C5FB321B25F4147D000694C3 /* fonts in Resources */ = {isa = PBXBuildFile; fileRef = C5FB321225F4147C000694C3 /* fonts */; };
		C5FB321C25F4147D000694C3 /* fonts in Resources */ = {isa = PBXBuildFile; fileRef = C5FB321225F4147C000694C3 /* fonts */; };
		C5FB321D25F4147D000694C3 /* config in Resources */ = {isa = PBXBuildFile; fileRef = C5FB321325F4147D000694C3 /* config */; };
		C5FB321E25F4147D000694C3 /* config in Resources */ = {isa = PBXBuildFile; fileRef = C5FB321325F4147D000694C3 /* config */; };
		C5FB321F25F4147D000694C3 /* config in Resources */ = {isa = PBXBuildFile; fileRef = C5FB321325F4147D000694C3 /* config */; };
		C5FB329C25F41BD1000694C3 /* PPTimer.cpp in Sources */ = {isa = PBXBuildFile; fileRef = C5FB328625F41BCA000694C3 /* PPTimer.cpp */; };
		C5FB329D25F41BD1000694C3 /* PPTimer.cpp in Sources */ = {isa = PBXBuildFile; fileRef = C5FB328625F41BCA000694C3 /* PPTimer.cpp */; };
		C5FB329E25F41BD1000694C3 /* PPTimer.cpp in Sources */ = {isa = PBXBuildFile; fileRef = C5FB328625F41BCA000694C3 /* PPTimer.cpp */; };
		C5FB329F25F41BD1000694C3 /* PPLoadingScene.cpp in Sources */ = {isa = PBXBuildFile; fileRef = C5FB328B25F41BCB000694C3 /* PPLoadingScene.cpp */; };
		C5FB32A025F41BD1000694C3 /* PPLoadingScene.cpp in Sources */ = {isa = PBXBuildFile; fileRef = C5FB328B25F41BCB000694C3 /* PPLoadingScene.cpp */; };
		C5FB32A125F41BD1000694C3 /* PPLoadingScene.cpp in Sources */ = {isa = PBXBuildFile; fileRef = C5FB328B25F41BCB000694C3 /* PPLoadingScene.cpp */; };
		C5FB32A225F41BD1000694C3 /* PPCanvas.cpp in Sources */ = {isa = PBXBuildFile; fileRef = C5FB328E25F41BCC000694C3 /* PPCanvas.cpp */; };
		C5FB32A325F41BD2000694C3 /* PPCanvas.cpp in Sources */ = {isa = PBXBuildFile; fileRef = C5FB328E25F41BCC000694C3 /* PPCanvas.cpp */; };
		C5FB32A425F41BD2000694C3 /* PPCanvas.cpp in Sources */ = {isa = PBXBuildFile; fileRef = C5FB328E25F41BCC000694C3 /* PPCanvas.cpp */; };
		C5FB32A525F41BD2000694C3 /* PPGameScene.cpp in Sources */ = {isa = PBXBuildFile; fileRef = C5FB329125F41BCC000694C3 /* PPGameScene.cpp */; };
		C5FB32A625F41BD2000694C3 /* PPGameScene.cpp in Sources */ = {isa = PBXBuildFile; fileRef = C5FB329125F41BCC000694C3 /* PPGameScene.cpp */; };
		C5FB32A725F41BD2000694C3 /* PPGameScene.cpp in Sources */ = {isa = PBXBuildFile; fileRef = C5FB329125F41BCC000694C3 /* PPGameScene.cpp */; };
		EB07CFB621EFF3F8000CB3A3 /* DeviceMargins.plist in Resources */ = {isa = PBXBuildFile; fileRef = EB07CFB021EFF3EF000CB3A3 /* DeviceMargins.plist */; };
		EB22BDE025D0E00A002ACE41 /* libcugl-mac.a in Frameworks */ = {isa = PBXBuildFile; fileRef = EB22BDC825D0DE75002ACE41 /* libcugl-mac.a */; };
		EB22BDFC25D0E0E2002ACE41 /* libcugl-ios.a in Frameworks */ = {isa = PBXBuildFile; fileRef = EB22BDCA25D0DE75002ACE41 /* libcugl-ios.a */; };
		EB22BF9025D0EA49002ACE41 /* iOS.xcassets in Resources */ = {isa = PBXBuildFile; fileRef = EB7454A71D74D846002FBAE6 /* iOS.xcassets */; };
		EB22BF9125D0EA49002ACE41 /* Landscape.storyboard in Resources */ = {isa = PBXBuildFile; fileRef = EB7454A81D74D846002FBAE6 /* Landscape.storyboard */; };
		EB22BF9225D0EA49002ACE41 /* Portrait.storyboard in Resources */ = {isa = PBXBuildFile; fileRef = EB7454A91D74D846002FBAE6 /* Portrait.storyboard */; };
		EB22BF9725D0EA51002ACE41 /* textures in Resources */ = {isa = PBXBuildFile; fileRef = EB2BE9BA1D7498D2002FE78B /* textures */; };
		EB22BF9B25D0EA5C002ACE41 /* DeviceMargins.plist in Resources */ = {isa = PBXBuildFile; fileRef = EB07CFB021EFF3EF000CB3A3 /* DeviceMargins.plist */; };
		EB2BE9B51D74952A002FE78B /* PPApp.cpp in Sources */ = {isa = PBXBuildFile; fileRef = EB2BE9B21D74952A002FE78B /* PPApp.cpp */; };
		EB2BE9B61D74952A002FE78B /* main.cpp in Sources */ = {isa = PBXBuildFile; fileRef = EB2BE9B41D74952A002FE78B /* main.cpp */; };
		EB2BE9BB1D7498D2002FE78B /* textures in Resources */ = {isa = PBXBuildFile; fileRef = EB2BE9BA1D7498D2002FE78B /* textures */; };
		EB2BE9C11D749908002FE78B /* Carbon.framework in Frameworks */ = {isa = PBXBuildFile; fileRef = EB2BE9BE1D749908002FE78B /* Carbon.framework */; };
		EB2BE9C21D749908002FE78B /* Cocoa.framework in Frameworks */ = {isa = PBXBuildFile; fileRef = EB2BE9BF1D749908002FE78B /* Cocoa.framework */; };
		EB2BE9C51D749919002FE78B /* AudioToolbox.framework in Frameworks */ = {isa = PBXBuildFile; fileRef = EB2BE9C31D749919002FE78B /* AudioToolbox.framework */; };
		EB2BE9C91D749923002FE78B /* CoreAudio.framework in Frameworks */ = {isa = PBXBuildFile; fileRef = EB2BE9C71D749923002FE78B /* CoreAudio.framework */; };
		EB2BE9CA1D749923002FE78B /* CoreVideo.framework in Frameworks */ = {isa = PBXBuildFile; fileRef = EB2BE9C81D749923002FE78B /* CoreVideo.framework */; };
		EB2BE9CC1D749937002FE78B /* OpenGL.framework in Frameworks */ = {isa = PBXBuildFile; fileRef = EB2BE9CB1D749937002FE78B /* OpenGL.framework */; };
		EB2BE9CF1D749953002FE78B /* ForceFeedback.framework in Frameworks */ = {isa = PBXBuildFile; fileRef = EB2BE9CD1D749953002FE78B /* ForceFeedback.framework */; };
		EB2BE9D01D749953002FE78B /* IOKit.framework in Frameworks */ = {isa = PBXBuildFile; fileRef = EB2BE9CE1D749953002FE78B /* IOKit.framework */; };
		EB7454AB1D74D846002FBAE6 /* iOS.xcassets in Resources */ = {isa = PBXBuildFile; fileRef = EB7454A71D74D846002FBAE6 /* iOS.xcassets */; };
		EB7454AC1D74D846002FBAE6 /* Landscape.storyboard in Resources */ = {isa = PBXBuildFile; fileRef = EB7454A81D74D846002FBAE6 /* Landscape.storyboard */; };
		EB7454AD1D74D846002FBAE6 /* Portrait.storyboard in Resources */ = {isa = PBXBuildFile; fileRef = EB7454A91D74D846002FBAE6 /* Portrait.storyboard */; };
		EB7454AE1D74D891002FBAE6 /* main.cpp in Sources */ = {isa = PBXBuildFile; fileRef = EB2BE9B41D74952A002FE78B /* main.cpp */; };
		EB7454AF1D74D891002FBAE6 /* PPApp.cpp in Sources */ = {isa = PBXBuildFile; fileRef = EB2BE9B21D74952A002FE78B /* PPApp.cpp */; };
		EB7454D01D750623002FBAE6 /* textures in Resources */ = {isa = PBXBuildFile; fileRef = EB2BE9BA1D7498D2002FE78B /* textures */; };
		EB9CDA3525D0EAAC00EE1A09 /* PPApp.cpp in Sources */ = {isa = PBXBuildFile; fileRef = EB2BE9B21D74952A002FE78B /* PPApp.cpp */; };
		EB9CDA3925D0EAB100EE1A09 /* main.cpp in Sources */ = {isa = PBXBuildFile; fileRef = EB2BE9B41D74952A002FE78B /* main.cpp */; };
		EB9CDA4625D0EB5A00EE1A09 /* CoreHaptics.framework in Frameworks */ = {isa = PBXBuildFile; fileRef = EBDD16C225C35D3400154533 /* CoreHaptics.framework */; };
		EB9CDA4725D0EB5A00EE1A09 /* CoreAudio.framework in Frameworks */ = {isa = PBXBuildFile; fileRef = EBDD16C025C35D3400154533 /* CoreAudio.framework */; };
		EB9CDA4825D0EB5A00EE1A09 /* CoreBluetooth.framework in Frameworks */ = {isa = PBXBuildFile; fileRef = EBDD16BD25C35D3400154533 /* CoreBluetooth.framework */; };
		EB9CDA4925D0EB5A00EE1A09 /* CoreServices.framework in Frameworks */ = {isa = PBXBuildFile; fileRef = EBDD16B925C35D3400154533 /* CoreServices.framework */; };
		EB9CDA4A25D0EB5A00EE1A09 /* CoreVideo.framework in Frameworks */ = {isa = PBXBuildFile; fileRef = EBDD16BB25C35D3400154533 /* CoreVideo.framework */; };
		EB9CDA4B25D0EB5A00EE1A09 /* UIKit.framework in Frameworks */ = {isa = PBXBuildFile; fileRef = EBDD16C325C35D3400154533 /* UIKit.framework */; };
		EB9CDA4C25D0EB5A00EE1A09 /* CoreGraphics.framework in Frameworks */ = {isa = PBXBuildFile; fileRef = EBDD16C725C35D3400154533 /* CoreGraphics.framework */; };
		EB9CDA4D25D0EB5A00EE1A09 /* Metal.framework in Frameworks */ = {isa = PBXBuildFile; fileRef = EBDD16BF25C35D3400154533 /* Metal.framework */; };
		EB9CDA4E25D0EB5A00EE1A09 /* AudioToolbox.framework in Frameworks */ = {isa = PBXBuildFile; fileRef = EBDD16C425C35D3400154533 /* AudioToolbox.framework */; };
		EB9CDA4F25D0EB5A00EE1A09 /* AVFoundation.framework in Frameworks */ = {isa = PBXBuildFile; fileRef = EBDD16BA25C35D3400154533 /* AVFoundation.framework */; };
		EB9CDA5025D0EB5A00EE1A09 /* OpenGLES.framework in Frameworks */ = {isa = PBXBuildFile; fileRef = EBDD16C525C35D3400154533 /* OpenGLES.framework */; };
		EB9CDA5125D0EB5A00EE1A09 /* GameController.framework in Frameworks */ = {isa = PBXBuildFile; fileRef = EBDD16C125C35D3400154533 /* GameController.framework */; };
		EB9CDA5225D0EB5A00EE1A09 /* CoreMotion.framework in Frameworks */ = {isa = PBXBuildFile; fileRef = EBDD16C625C35D3400154533 /* CoreMotion.framework */; };
		EB9CDA5325D0EB5A00EE1A09 /* QuartzCore.framework in Frameworks */ = {isa = PBXBuildFile; fileRef = EBDD16BC25C35D3400154533 /* QuartzCore.framework */; };
		EB9CDA5425D0EB5A00EE1A09 /* Foundation.framework in Frameworks */ = {isa = PBXBuildFile; fileRef = EBDD16BE25C35D3400154533 /* Foundation.framework */; };
		EB9CDA5525D0EB6A00EE1A09 /* libcugl-sim.a in Frameworks */ = {isa = PBXBuildFile; fileRef = EB22BF7A25D0E8BD002ACE41 /* libcugl-sim.a */; };
		EBB3D304201451CD00E6A7CD /* CoreFoundation.framework in Frameworks */ = {isa = PBXBuildFile; fileRef = EBB3D29B201444F100E6A7CD /* CoreFoundation.framework */; };
		EBBF189B1D74904A008E2001 /* Mac.xcassets in Resources */ = {isa = PBXBuildFile; fileRef = EBBF189A1D74904A008E2001 /* Mac.xcassets */; };
		EBC147151E27F07C005494CE /* AVFoundation.framework in Frameworks */ = {isa = PBXBuildFile; fileRef = EBC147141E27F07C005494CE /* AVFoundation.framework */; };
		EBC1471A1E27F0A8005494CE /* CoreGraphics.framework in Frameworks */ = {isa = PBXBuildFile; fileRef = EBC147191E27F0A8005494CE /* CoreGraphics.framework */; };
		EBDD163025C35A8000154533 /* CoreHaptics.framework in Frameworks */ = {isa = PBXBuildFile; fileRef = EBDD162F25C35A8000154533 /* CoreHaptics.framework */; };
		EBDD163225C35A9000154533 /* GameController.framework in Frameworks */ = {isa = PBXBuildFile; fileRef = EBDD163125C35A9000154533 /* GameController.framework */; };
		EBDD16C825C35D3400154533 /* CoreServices.framework in Frameworks */ = {isa = PBXBuildFile; fileRef = EBDD16B925C35D3400154533 /* CoreServices.framework */; };
		EBDD16C925C35D3400154533 /* AVFoundation.framework in Frameworks */ = {isa = PBXBuildFile; fileRef = EBDD16BA25C35D3400154533 /* AVFoundation.framework */; };
		EBDD16CA25C35D3400154533 /* CoreVideo.framework in Frameworks */ = {isa = PBXBuildFile; fileRef = EBDD16BB25C35D3400154533 /* CoreVideo.framework */; };
		EBDD16CB25C35D3400154533 /* QuartzCore.framework in Frameworks */ = {isa = PBXBuildFile; fileRef = EBDD16BC25C35D3400154533 /* QuartzCore.framework */; };
		EBDD16CC25C35D3400154533 /* CoreBluetooth.framework in Frameworks */ = {isa = PBXBuildFile; fileRef = EBDD16BD25C35D3400154533 /* CoreBluetooth.framework */; };
		EBDD16CD25C35D3400154533 /* Foundation.framework in Frameworks */ = {isa = PBXBuildFile; fileRef = EBDD16BE25C35D3400154533 /* Foundation.framework */; };
		EBDD16CE25C35D3400154533 /* Metal.framework in Frameworks */ = {isa = PBXBuildFile; fileRef = EBDD16BF25C35D3400154533 /* Metal.framework */; };
		EBDD16CF25C35D3400154533 /* CoreAudio.framework in Frameworks */ = {isa = PBXBuildFile; fileRef = EBDD16C025C35D3400154533 /* CoreAudio.framework */; };
		EBDD16D025C35D3400154533 /* GameController.framework in Frameworks */ = {isa = PBXBuildFile; fileRef = EBDD16C125C35D3400154533 /* GameController.framework */; };
		EBDD16D125C35D3400154533 /* CoreHaptics.framework in Frameworks */ = {isa = PBXBuildFile; fileRef = EBDD16C225C35D3400154533 /* CoreHaptics.framework */; };
		EBDD16D225C35D3400154533 /* UIKit.framework in Frameworks */ = {isa = PBXBuildFile; fileRef = EBDD16C325C35D3400154533 /* UIKit.framework */; };
		EBDD16D325C35D3400154533 /* AudioToolbox.framework in Frameworks */ = {isa = PBXBuildFile; fileRef = EBDD16C425C35D3400154533 /* AudioToolbox.framework */; };
		EBDD16D425C35D3400154533 /* OpenGLES.framework in Frameworks */ = {isa = PBXBuildFile; fileRef = EBDD16C525C35D3400154533 /* OpenGLES.framework */; };
		EBDD16D525C35D3400154533 /* CoreMotion.framework in Frameworks */ = {isa = PBXBuildFile; fileRef = EBDD16C625C35D3400154533 /* CoreMotion.framework */; };
		EBDD16D625C35D3400154533 /* CoreGraphics.framework in Frameworks */ = {isa = PBXBuildFile; fileRef = EBDD16C725C35D3400154533 /* CoreGraphics.framework */; };
		EBEC12022194B6F4007E708B /* Metal.framework in Frameworks */ = {isa = PBXBuildFile; fileRef = EBEC12012194B6F4007E708B /* Metal.framework */; };
		EE14AA7A26445B850005E122 /* PPLevelComplete.cpp in Sources */ = {isa = PBXBuildFile; fileRef = EE14AA7826445B850005E122 /* PPLevelComplete.cpp */; };
		EE14AA7B26445B850005E122 /* PPLevelComplete.cpp in Sources */ = {isa = PBXBuildFile; fileRef = EE14AA7826445B850005E122 /* PPLevelComplete.cpp */; };
		EE14AAAD26459B4D0005E122 /* PPSettingsScene.cpp in Sources */ = {isa = PBXBuildFile; fileRef = EE14AAAB26459B4D0005E122 /* PPSettingsScene.cpp */; };
		EE14AAAE26459B4D0005E122 /* PPSettingsScene.cpp in Sources */ = {isa = PBXBuildFile; fileRef = EE14AAAB26459B4D0005E122 /* PPSettingsScene.cpp */; };
		EE14AAB426459B5C0005E122 /* PPDangerBar.cpp in Sources */ = {isa = PBXBuildFile; fileRef = EE14AAB226459B5C0005E122 /* PPDangerBar.cpp */; };
		EE14AAB526459B5C0005E122 /* PPDangerBar.cpp in Sources */ = {isa = PBXBuildFile; fileRef = EE14AAB226459B5C0005E122 /* PPDangerBar.cpp */; };
<<<<<<< HEAD
		EE14ABA3264AF3430005E122 /* PPSaveController.cpp in Sources */ = {isa = PBXBuildFile; fileRef = EE14AB9E264AF3430005E122 /* PPSaveController.cpp */; };
		EE14ABA4264AF3430005E122 /* PPSaveController.cpp in Sources */ = {isa = PBXBuildFile; fileRef = EE14AB9E264AF3430005E122 /* PPSaveController.cpp */; };
		EE14ABB0264AF3620005E122 /* PPSoundController.cpp in Sources */ = {isa = PBXBuildFile; fileRef = EE14ABAF264AF3620005E122 /* PPSoundController.cpp */; };
		EE14ABB1264AF3620005E122 /* PPSoundController.cpp in Sources */ = {isa = PBXBuildFile; fileRef = EE14ABAF264AF3620005E122 /* PPSoundController.cpp */; };
		EE14ABB6264AF39C0005E122 /* music in Resources */ = {isa = PBXBuildFile; fileRef = EE14ABB5264AF39C0005E122 /* music */; };
		EE14ABB7264AF39C0005E122 /* music in Resources */ = {isa = PBXBuildFile; fileRef = EE14ABB5264AF39C0005E122 /* music */; };
=======
		EE14AB84264753D70005E122 /* PPSoundController.cpp in Sources */ = {isa = PBXBuildFile; fileRef = EE14AB83264753D70005E122 /* PPSoundController.cpp */; };
		EE14AB85264753D70005E122 /* PPSoundController.cpp in Sources */ = {isa = PBXBuildFile; fileRef = EE14AB83264753D70005E122 /* PPSoundController.cpp */; };
		EE14AB8A264757290005E122 /* music in Resources */ = {isa = PBXBuildFile; fileRef = EE14AB89264757290005E122 /* music */; };
		EE14AB8B264757290005E122 /* music in Resources */ = {isa = PBXBuildFile; fileRef = EE14AB89264757290005E122 /* music */; };
>>>>>>> 4e90e336
		EE1BF6CC261F96400045482E /* PPLevelSelectScene.cpp in Sources */ = {isa = PBXBuildFile; fileRef = EE1BF6C4261F96400045482E /* PPLevelSelectScene.cpp */; };
		EE1BF6CD261F96400045482E /* PPMenuScene.cpp in Sources */ = {isa = PBXBuildFile; fileRef = EE1BF6CB261F96400045482E /* PPMenuScene.cpp */; };
		EE1BF6DD2620B6AB0045482E /* PPLevelSelectScene.cpp in Sources */ = {isa = PBXBuildFile; fileRef = EE1BF6C4261F96400045482E /* PPLevelSelectScene.cpp */; };
		EE1BF6E42620B6B40045482E /* PPMenuScene.cpp in Sources */ = {isa = PBXBuildFile; fileRef = EE1BF6CB261F96400045482E /* PPMenuScene.cpp */; };
		EE1BF6E82620B6C90045482E /* PPColorPaletteView.cpp in Sources */ = {isa = PBXBuildFile; fileRef = EED6D690260CE83C004A2E6F /* PPColorPaletteView.cpp */; };
		EE30172B262636B100E432B4 /* PPRandom.cpp in Sources */ = {isa = PBXBuildFile; fileRef = EE30172A262636B100E432B4 /* PPRandom.cpp */; };
		EE30172C262636B100E432B4 /* PPRandom.cpp in Sources */ = {isa = PBXBuildFile; fileRef = EE30172A262636B100E432B4 /* PPRandom.cpp */; };
		EE6288CA2650CC2E00743E8F /* PPColorCircle.cpp in Sources */ = {isa = PBXBuildFile; fileRef = EE6288C92650CC2E00743E8F /* PPColorCircle.cpp */; };
		EE6288CB2650CC2E00743E8F /* PPColorCircle.cpp in Sources */ = {isa = PBXBuildFile; fileRef = EE6288C92650CC2E00743E8F /* PPColorCircle.cpp */; };
		EEBC476A2638DEEB00748B81 /* PPFeedback.cpp in Sources */ = {isa = PBXBuildFile; fileRef = EEBC47692638DEEB00748B81 /* PPFeedback.cpp */; };
		EEBC476B2638DEEB00748B81 /* PPFeedback.cpp in Sources */ = {isa = PBXBuildFile; fileRef = EEBC47692638DEEB00748B81 /* PPFeedback.cpp */; };
		EEBC47712638DF0D00748B81 /* PPWorldSelectScene.cpp in Sources */ = {isa = PBXBuildFile; fileRef = EEBC476F2638DF0D00748B81 /* PPWorldSelectScene.cpp */; };
		EEBC47722638DF0D00748B81 /* PPWorldSelectScene.cpp in Sources */ = {isa = PBXBuildFile; fileRef = EEBC476F2638DF0D00748B81 /* PPWorldSelectScene.cpp */; };
		EEBC479E2638E3B700748B81 /* widgets in Resources */ = {isa = PBXBuildFile; fileRef = EEBC479D2638E3B700748B81 /* widgets */; };
		EEBC479F2638E3B700748B81 /* widgets in Resources */ = {isa = PBXBuildFile; fileRef = EEBC479D2638E3B700748B81 /* widgets */; };
		EED6D691260CE83C004A2E6F /* PPColorPaletteView.cpp in Sources */ = {isa = PBXBuildFile; fileRef = EED6D690260CE83C004A2E6F /* PPColorPaletteView.cpp */; };
		EEFA1A4425F68DA7004641A1 /* PPColorPalette.cpp in Sources */ = {isa = PBXBuildFile; fileRef = EEFA1A4225F68DA7004641A1 /* PPColorPalette.cpp */; };
		EEFA1A7125FA816D004641A1 /* PPAnimation.cpp in Sources */ = {isa = PBXBuildFile; fileRef = EEFA1A7025FA816D004641A1 /* PPAnimation.cpp */; };
		EEFA1A7225FA816D004641A1 /* PPAnimation.cpp in Sources */ = {isa = PBXBuildFile; fileRef = EEFA1A7025FA816D004641A1 /* PPAnimation.cpp */; };
		EEFA1A7325FA816D004641A1 /* PPAnimation.cpp in Sources */ = {isa = PBXBuildFile; fileRef = EEFA1A7025FA816D004641A1 /* PPAnimation.cpp */; };
		EEFA1A9025FBFF3A004641A1 /* PPColorPalette.cpp in Sources */ = {isa = PBXBuildFile; fileRef = EEFA1A4225F68DA7004641A1 /* PPColorPalette.cpp */; };
		EF24BCF4261F8FE200B69D31 /* PPSplashEffect.cpp in Sources */ = {isa = PBXBuildFile; fileRef = EF24BCF3261F8FE200B69D31 /* PPSplashEffect.cpp */; };
		EF24BCF5261F8FE200B69D31 /* PPSplashEffect.cpp in Sources */ = {isa = PBXBuildFile; fileRef = EF24BCF3261F8FE200B69D31 /* PPSplashEffect.cpp */; };
		EF24BCF6261F8FE200B69D31 /* PPSplashEffect.cpp in Sources */ = {isa = PBXBuildFile; fileRef = EF24BCF3261F8FE200B69D31 /* PPSplashEffect.cpp */; };
/* End PBXBuildFile section */

/* Begin PBXContainerItemProxy section */
		EB22BDC725D0DE75002ACE41 /* PBXContainerItemProxy */ = {
			isa = PBXContainerItemProxy;
			containerPortal = EBB3D284201444B300E6A7CD /* CUGL.xcodeproj */;
			proxyType = 2;
			remoteGlobalIDString = EBBF18071D7485D1008E2001;
			remoteInfo = "cugl-mac";
		};
		EB22BDC925D0DE75002ACE41 /* PBXContainerItemProxy */ = {
			isa = PBXContainerItemProxy;
			containerPortal = EBB3D284201444B300E6A7CD /* CUGL.xcodeproj */;
			proxyType = 2;
			remoteGlobalIDString = EB7453D71D74B0C5002FBAE6;
			remoteInfo = "cugl-ios";
		};
		EB22BF7925D0E8BD002ACE41 /* PBXContainerItemProxy */ = {
			isa = PBXContainerItemProxy;
			containerPortal = EBB3D284201444B300E6A7CD /* CUGL.xcodeproj */;
			proxyType = 2;
			remoteGlobalIDString = EB22BE7625D0E5DA002ACE41;
			remoteInfo = "cugl-sim";
		};
/* End PBXContainerItemProxy section */

/* Begin PBXFileReference section */
		C5621DA82604F09100875B72 /* PPActionController.h */ = {isa = PBXFileReference; fileEncoding = 4; lastKnownFileType = sourcecode.c.h; path = PPActionController.h; sourceTree = "<group>"; };
		C5621DA92604F09C00875B72 /* PPGameStateController.h */ = {isa = PBXFileReference; fileEncoding = 4; lastKnownFileType = sourcecode.c.h; path = PPGameStateController.h; sourceTree = "<group>"; };
		C5621DAA2604F0C100875B72 /* PPInputController.cpp */ = {isa = PBXFileReference; fileEncoding = 4; lastKnownFileType = sourcecode.cpp.cpp; path = PPInputController.cpp; sourceTree = "<group>"; };
		C5621DAB2604F0C900875B72 /* PPGlobalConfigController.h */ = {isa = PBXFileReference; fileEncoding = 4; lastKnownFileType = sourcecode.c.h; path = PPGlobalConfigController.h; sourceTree = "<group>"; };
		C5621DAC2604F0E800875B72 /* PPGameStateController.cpp */ = {isa = PBXFileReference; fileEncoding = 4; lastKnownFileType = sourcecode.cpp.cpp; path = PPGameStateController.cpp; sourceTree = "<group>"; };
		C5621DAD2604F0F100875B72 /* PPInputController.h */ = {isa = PBXFileReference; fileEncoding = 4; lastKnownFileType = sourcecode.c.h; path = PPInputController.h; sourceTree = "<group>"; };
		C5621DAE2604F0F800875B72 /* PPGlobalConfigController.cpp */ = {isa = PBXFileReference; fileEncoding = 4; lastKnownFileType = sourcecode.cpp.cpp; path = PPGlobalConfigController.cpp; sourceTree = "<group>"; };
		C5621DB92604F13600875B72 /* PPGameState.h */ = {isa = PBXFileReference; fileEncoding = 4; lastKnownFileType = sourcecode.c.h; path = PPGameState.h; sourceTree = "<group>"; };
		C5621DC3260B8D2700875B72 /* PPCanvasBlock.h */ = {isa = PBXFileReference; fileEncoding = 4; lastKnownFileType = sourcecode.c.h; path = PPCanvasBlock.h; sourceTree = "<group>"; };
		C5621DC4260B8D3400875B72 /* PPColorStrip.cpp */ = {isa = PBXFileReference; fileEncoding = 4; lastKnownFileType = sourcecode.cpp.cpp; path = PPColorStrip.cpp; sourceTree = "<group>"; };
		C5621DC5260B8D3700875B72 /* PPColorStrip.h */ = {isa = PBXFileReference; fileEncoding = 4; lastKnownFileType = sourcecode.c.h; path = PPColorStrip.h; sourceTree = "<group>"; };
		C5621DC8260B8D5800875B72 /* PPCanvasBlock.cpp */ = {isa = PBXFileReference; fileEncoding = 4; lastKnownFileType = sourcecode.cpp.cpp; path = PPCanvasBlock.cpp; sourceTree = "<group>"; };
		C5621DD3260B8E3B00875B72 /* PPPauseScene.cpp */ = {isa = PBXFileReference; fileEncoding = 4; lastKnownFileType = sourcecode.cpp.cpp; path = PPPauseScene.cpp; sourceTree = "<group>"; };
		C5621DD4260B8E3B00875B72 /* PPPauseScene.h */ = {isa = PBXFileReference; fileEncoding = 4; lastKnownFileType = sourcecode.c.h; path = PPPauseScene.h; sourceTree = "<group>"; };
		C5621E07260BACE000875B72 /* PPActionController.cpp */ = {isa = PBXFileReference; fileEncoding = 4; lastKnownFileType = sourcecode.cpp.cpp; path = PPActionController.cpp; sourceTree = "<group>"; };
		C5FB321025F41478000694C3 /* levels */ = {isa = PBXFileReference; lastKnownFileType = folder; path = levels; sourceTree = "<group>"; };
		C5FB321125F41479000694C3 /* scenes */ = {isa = PBXFileReference; lastKnownFileType = folder; path = scenes; sourceTree = "<group>"; };
		C5FB321225F4147C000694C3 /* fonts */ = {isa = PBXFileReference; lastKnownFileType = folder; path = fonts; sourceTree = "<group>"; };
		C5FB321325F4147D000694C3 /* config */ = {isa = PBXFileReference; lastKnownFileType = folder; path = config; sourceTree = "<group>"; };
		C5FB328525F41BCA000694C3 /* PPTypeDefs.h */ = {isa = PBXFileReference; fileEncoding = 4; lastKnownFileType = sourcecode.c.h; path = PPTypeDefs.h; sourceTree = "<group>"; };
		C5FB328625F41BCA000694C3 /* PPTimer.cpp */ = {isa = PBXFileReference; fileEncoding = 4; lastKnownFileType = sourcecode.cpp.cpp; path = PPTimer.cpp; sourceTree = "<group>"; };
		C5FB328725F41BCA000694C3 /* PPHeader.h */ = {isa = PBXFileReference; fileEncoding = 4; lastKnownFileType = sourcecode.c.h; path = PPHeader.h; sourceTree = "<group>"; };
		C5FB328825F41BCA000694C3 /* PPTimer.h */ = {isa = PBXFileReference; fileEncoding = 4; lastKnownFileType = sourcecode.c.h; path = PPTimer.h; sourceTree = "<group>"; };
		C5FB328B25F41BCB000694C3 /* PPLoadingScene.cpp */ = {isa = PBXFileReference; fileEncoding = 4; lastKnownFileType = sourcecode.cpp.cpp; path = PPLoadingScene.cpp; sourceTree = "<group>"; };
		C5FB328C25F41BCC000694C3 /* PPLoadingScene.h */ = {isa = PBXFileReference; fileEncoding = 4; lastKnownFileType = sourcecode.c.h; path = PPLoadingScene.h; sourceTree = "<group>"; };
		C5FB328E25F41BCC000694C3 /* PPCanvas.cpp */ = {isa = PBXFileReference; fileEncoding = 4; lastKnownFileType = sourcecode.cpp.cpp; path = PPCanvas.cpp; sourceTree = "<group>"; };
		C5FB329025F41BCC000694C3 /* PPCanvas.h */ = {isa = PBXFileReference; fileEncoding = 4; lastKnownFileType = sourcecode.c.h; path = PPCanvas.h; sourceTree = "<group>"; };
		C5FB329125F41BCC000694C3 /* PPGameScene.cpp */ = {isa = PBXFileReference; fileEncoding = 4; lastKnownFileType = sourcecode.cpp.cpp; path = PPGameScene.cpp; sourceTree = "<group>"; };
		C5FB329225F41BCC000694C3 /* PPGameScene.h */ = {isa = PBXFileReference; fileEncoding = 4; lastKnownFileType = sourcecode.c.h; path = PPGameScene.h; sourceTree = "<group>"; };
		EB07CFB021EFF3EF000CB3A3 /* DeviceMargins.plist */ = {isa = PBXFileReference; fileEncoding = 4; lastKnownFileType = text.plist.xml; path = DeviceMargins.plist; sourceTree = "<group>"; };
		EB22BF5E25D0E8BC002ACE41 /* PanicPainter (Sim).app */ = {isa = PBXFileReference; explicitFileType = wrapper.application; includeInIndex = 0; path = "PanicPainter (Sim).app"; sourceTree = BUILT_PRODUCTS_DIR; };
		EB2BE9B21D74952A002FE78B /* PPApp.cpp */ = {isa = PBXFileReference; fileEncoding = 4; lastKnownFileType = sourcecode.cpp.cpp; path = PPApp.cpp; sourceTree = "<group>"; };
		EB2BE9B31D74952A002FE78B /* PPApp.h */ = {isa = PBXFileReference; fileEncoding = 4; lastKnownFileType = sourcecode.c.h; path = PPApp.h; sourceTree = "<group>"; };
		EB2BE9B41D74952A002FE78B /* main.cpp */ = {isa = PBXFileReference; fileEncoding = 4; lastKnownFileType = sourcecode.cpp.cpp; path = main.cpp; sourceTree = "<group>"; };
		EB2BE9BA1D7498D2002FE78B /* textures */ = {isa = PBXFileReference; lastKnownFileType = folder; path = textures; sourceTree = "<group>"; };
		EB2BE9BE1D749908002FE78B /* Carbon.framework */ = {isa = PBXFileReference; lastKnownFileType = wrapper.framework; name = Carbon.framework; path = System/Library/Frameworks/Carbon.framework; sourceTree = SDKROOT; };
		EB2BE9BF1D749908002FE78B /* Cocoa.framework */ = {isa = PBXFileReference; lastKnownFileType = wrapper.framework; name = Cocoa.framework; path = System/Library/Frameworks/Cocoa.framework; sourceTree = SDKROOT; };
		EB2BE9C31D749919002FE78B /* AudioToolbox.framework */ = {isa = PBXFileReference; lastKnownFileType = wrapper.framework; name = AudioToolbox.framework; path = System/Library/Frameworks/AudioToolbox.framework; sourceTree = SDKROOT; };
		EB2BE9C71D749923002FE78B /* CoreAudio.framework */ = {isa = PBXFileReference; lastKnownFileType = wrapper.framework; name = CoreAudio.framework; path = System/Library/Frameworks/CoreAudio.framework; sourceTree = SDKROOT; };
		EB2BE9C81D749923002FE78B /* CoreVideo.framework */ = {isa = PBXFileReference; lastKnownFileType = wrapper.framework; name = CoreVideo.framework; path = System/Library/Frameworks/CoreVideo.framework; sourceTree = SDKROOT; };
		EB2BE9CB1D749937002FE78B /* OpenGL.framework */ = {isa = PBXFileReference; lastKnownFileType = wrapper.framework; name = OpenGL.framework; path = System/Library/Frameworks/OpenGL.framework; sourceTree = SDKROOT; };
		EB2BE9CD1D749953002FE78B /* ForceFeedback.framework */ = {isa = PBXFileReference; lastKnownFileType = wrapper.framework; name = ForceFeedback.framework; path = System/Library/Frameworks/ForceFeedback.framework; sourceTree = SDKROOT; };
		EB2BE9CE1D749953002FE78B /* IOKit.framework */ = {isa = PBXFileReference; lastKnownFileType = wrapper.framework; name = IOKit.framework; path = System/Library/Frameworks/IOKit.framework; sourceTree = SDKROOT; };
		EB74548C1D74D75C002FBAE6 /* panic-painter-ios.app */ = {isa = PBXFileReference; explicitFileType = wrapper.application; includeInIndex = 0; path = "panic-painter-ios.app"; sourceTree = BUILT_PRODUCTS_DIR; };
		EB7454A61D74D846002FBAE6 /* iOS-Info.plist */ = {isa = PBXFileReference; fileEncoding = 4; lastKnownFileType = text.plist.xml; path = "iOS-Info.plist"; sourceTree = "<group>"; };
		EB7454A71D74D846002FBAE6 /* iOS.xcassets */ = {isa = PBXFileReference; lastKnownFileType = folder.assetcatalog; path = iOS.xcassets; sourceTree = "<group>"; };
		EB7454A81D74D846002FBAE6 /* Landscape.storyboard */ = {isa = PBXFileReference; fileEncoding = 4; lastKnownFileType = file.storyboard; path = Landscape.storyboard; sourceTree = "<group>"; };
		EB7454A91D74D846002FBAE6 /* Portrait.storyboard */ = {isa = PBXFileReference; fileEncoding = 4; lastKnownFileType = file.storyboard; path = Portrait.storyboard; sourceTree = "<group>"; };
		EBB3D284201444B300E6A7CD /* CUGL.xcodeproj */ = {isa = PBXFileReference; lastKnownFileType = "wrapper.pb-project"; name = CUGL.xcodeproj; path = "../cugl/build-apple/CUGL.xcodeproj"; sourceTree = "<group>"; };
		EBB3D29B201444F100E6A7CD /* CoreFoundation.framework */ = {isa = PBXFileReference; lastKnownFileType = wrapper.framework; name = CoreFoundation.framework; path = System/Library/Frameworks/CoreFoundation.framework; sourceTree = SDKROOT; };
		EBBF18911D74904A008E2001 /* PanicPainter (Mac).app */ = {isa = PBXFileReference; explicitFileType = wrapper.application; includeInIndex = 0; path = "PanicPainter (Mac).app"; sourceTree = BUILT_PRODUCTS_DIR; };
		EBBF189A1D74904A008E2001 /* Mac.xcassets */ = {isa = PBXFileReference; lastKnownFileType = folder.assetcatalog; path = Mac.xcassets; sourceTree = "<group>"; };
		EBBF189F1D74904A008E2001 /* Mac-Info.plist */ = {isa = PBXFileReference; lastKnownFileType = text.plist.xml; path = "Mac-Info.plist"; sourceTree = "<group>"; };
		EBC147141E27F07C005494CE /* AVFoundation.framework */ = {isa = PBXFileReference; lastKnownFileType = wrapper.framework; name = AVFoundation.framework; path = System/Library/Frameworks/AVFoundation.framework; sourceTree = SDKROOT; };
		EBC147191E27F0A8005494CE /* CoreGraphics.framework */ = {isa = PBXFileReference; lastKnownFileType = wrapper.framework; name = CoreGraphics.framework; path = System/Library/Frameworks/CoreGraphics.framework; sourceTree = SDKROOT; };
		EBDD162F25C35A8000154533 /* CoreHaptics.framework */ = {isa = PBXFileReference; lastKnownFileType = wrapper.framework; name = CoreHaptics.framework; path = System/Library/Frameworks/CoreHaptics.framework; sourceTree = SDKROOT; };
		EBDD163125C35A9000154533 /* GameController.framework */ = {isa = PBXFileReference; lastKnownFileType = wrapper.framework; name = GameController.framework; path = System/Library/Frameworks/GameController.framework; sourceTree = SDKROOT; };
		EBDD16B925C35D3400154533 /* CoreServices.framework */ = {isa = PBXFileReference; lastKnownFileType = wrapper.framework; name = CoreServices.framework; path = Platforms/iPhoneOS.platform/Developer/SDKs/iPhoneOS14.4.sdk/System/Library/Frameworks/CoreServices.framework; sourceTree = DEVELOPER_DIR; };
		EBDD16BA25C35D3400154533 /* AVFoundation.framework */ = {isa = PBXFileReference; lastKnownFileType = wrapper.framework; name = AVFoundation.framework; path = Platforms/iPhoneOS.platform/Developer/SDKs/iPhoneOS14.4.sdk/System/Library/Frameworks/AVFoundation.framework; sourceTree = DEVELOPER_DIR; };
		EBDD16BB25C35D3400154533 /* CoreVideo.framework */ = {isa = PBXFileReference; lastKnownFileType = wrapper.framework; name = CoreVideo.framework; path = Platforms/iPhoneOS.platform/Developer/SDKs/iPhoneOS14.4.sdk/System/Library/Frameworks/CoreVideo.framework; sourceTree = DEVELOPER_DIR; };
		EBDD16BC25C35D3400154533 /* QuartzCore.framework */ = {isa = PBXFileReference; lastKnownFileType = wrapper.framework; name = QuartzCore.framework; path = Platforms/iPhoneOS.platform/Developer/SDKs/iPhoneOS14.4.sdk/System/Library/Frameworks/QuartzCore.framework; sourceTree = DEVELOPER_DIR; };
		EBDD16BD25C35D3400154533 /* CoreBluetooth.framework */ = {isa = PBXFileReference; lastKnownFileType = wrapper.framework; name = CoreBluetooth.framework; path = Platforms/iPhoneOS.platform/Developer/SDKs/iPhoneOS14.4.sdk/System/Library/Frameworks/CoreBluetooth.framework; sourceTree = DEVELOPER_DIR; };
		EBDD16BE25C35D3400154533 /* Foundation.framework */ = {isa = PBXFileReference; lastKnownFileType = wrapper.framework; name = Foundation.framework; path = Platforms/iPhoneOS.platform/Developer/SDKs/iPhoneOS14.4.sdk/System/Library/Frameworks/Foundation.framework; sourceTree = DEVELOPER_DIR; };
		EBDD16BF25C35D3400154533 /* Metal.framework */ = {isa = PBXFileReference; lastKnownFileType = wrapper.framework; name = Metal.framework; path = Platforms/iPhoneOS.platform/Developer/SDKs/iPhoneOS14.4.sdk/System/Library/Frameworks/Metal.framework; sourceTree = DEVELOPER_DIR; };
		EBDD16C025C35D3400154533 /* CoreAudio.framework */ = {isa = PBXFileReference; lastKnownFileType = wrapper.framework; name = CoreAudio.framework; path = Platforms/iPhoneOS.platform/Developer/SDKs/iPhoneOS14.4.sdk/System/Library/Frameworks/CoreAudio.framework; sourceTree = DEVELOPER_DIR; };
		EBDD16C125C35D3400154533 /* GameController.framework */ = {isa = PBXFileReference; lastKnownFileType = wrapper.framework; name = GameController.framework; path = Platforms/iPhoneOS.platform/Developer/SDKs/iPhoneOS14.4.sdk/System/Library/Frameworks/GameController.framework; sourceTree = DEVELOPER_DIR; };
		EBDD16C225C35D3400154533 /* CoreHaptics.framework */ = {isa = PBXFileReference; lastKnownFileType = wrapper.framework; name = CoreHaptics.framework; path = Platforms/iPhoneOS.platform/Developer/SDKs/iPhoneOS14.4.sdk/System/Library/Frameworks/CoreHaptics.framework; sourceTree = DEVELOPER_DIR; };
		EBDD16C325C35D3400154533 /* UIKit.framework */ = {isa = PBXFileReference; lastKnownFileType = wrapper.framework; name = UIKit.framework; path = Platforms/iPhoneOS.platform/Developer/SDKs/iPhoneOS14.4.sdk/System/Library/Frameworks/UIKit.framework; sourceTree = DEVELOPER_DIR; };
		EBDD16C425C35D3400154533 /* AudioToolbox.framework */ = {isa = PBXFileReference; lastKnownFileType = wrapper.framework; name = AudioToolbox.framework; path = Platforms/iPhoneOS.platform/Developer/SDKs/iPhoneOS14.4.sdk/System/Library/Frameworks/AudioToolbox.framework; sourceTree = DEVELOPER_DIR; };
		EBDD16C525C35D3400154533 /* OpenGLES.framework */ = {isa = PBXFileReference; lastKnownFileType = wrapper.framework; name = OpenGLES.framework; path = Platforms/iPhoneOS.platform/Developer/SDKs/iPhoneOS14.4.sdk/System/Library/Frameworks/OpenGLES.framework; sourceTree = DEVELOPER_DIR; };
		EBDD16C625C35D3400154533 /* CoreMotion.framework */ = {isa = PBXFileReference; lastKnownFileType = wrapper.framework; name = CoreMotion.framework; path = Platforms/iPhoneOS.platform/Developer/SDKs/iPhoneOS14.4.sdk/System/Library/Frameworks/CoreMotion.framework; sourceTree = DEVELOPER_DIR; };
		EBDD16C725C35D3400154533 /* CoreGraphics.framework */ = {isa = PBXFileReference; lastKnownFileType = wrapper.framework; name = CoreGraphics.framework; path = Platforms/iPhoneOS.platform/Developer/SDKs/iPhoneOS14.4.sdk/System/Library/Frameworks/CoreGraphics.framework; sourceTree = DEVELOPER_DIR; };
		EBEC12012194B6F4007E708B /* Metal.framework */ = {isa = PBXFileReference; lastKnownFileType = wrapper.framework; name = Metal.framework; path = System/Library/Frameworks/Metal.framework; sourceTree = SDKROOT; };
		EE14AA7826445B850005E122 /* PPLevelComplete.cpp */ = {isa = PBXFileReference; lastKnownFileType = sourcecode.cpp.cpp; path = PPLevelComplete.cpp; sourceTree = "<group>"; };
		EE14AA7926445B850005E122 /* PPLevelComplete.h */ = {isa = PBXFileReference; lastKnownFileType = sourcecode.c.h; path = PPLevelComplete.h; sourceTree = "<group>"; };
		EE14AAAB26459B4D0005E122 /* PPSettingsScene.cpp */ = {isa = PBXFileReference; fileEncoding = 4; lastKnownFileType = sourcecode.cpp.cpp; path = PPSettingsScene.cpp; sourceTree = "<group>"; };
		EE14AAAC26459B4D0005E122 /* PPSettingsScene.h */ = {isa = PBXFileReference; fileEncoding = 4; lastKnownFileType = sourcecode.c.h; path = PPSettingsScene.h; sourceTree = "<group>"; };
		EE14AAB226459B5C0005E122 /* PPDangerBar.cpp */ = {isa = PBXFileReference; fileEncoding = 4; lastKnownFileType = sourcecode.cpp.cpp; path = PPDangerBar.cpp; sourceTree = "<group>"; };
		EE14AAB326459B5C0005E122 /* PPDangerBar.h */ = {isa = PBXFileReference; fileEncoding = 4; lastKnownFileType = sourcecode.c.h; path = PPDangerBar.h; sourceTree = "<group>"; };
<<<<<<< HEAD
		EE14AB9E264AF3430005E122 /* PPSaveController.cpp */ = {isa = PBXFileReference; fileEncoding = 4; lastKnownFileType = sourcecode.cpp.cpp; path = PPSaveController.cpp; sourceTree = "<group>"; };
		EE14ABA2264AF3430005E122 /* PPSaveController.h */ = {isa = PBXFileReference; fileEncoding = 4; lastKnownFileType = sourcecode.c.h; path = PPSaveController.h; sourceTree = "<group>"; };
		EE14ABAE264AF3620005E122 /* PPSoundController.h */ = {isa = PBXFileReference; fileEncoding = 4; lastKnownFileType = sourcecode.c.h; path = PPSoundController.h; sourceTree = "<group>"; };
		EE14ABAF264AF3620005E122 /* PPSoundController.cpp */ = {isa = PBXFileReference; fileEncoding = 4; lastKnownFileType = sourcecode.cpp.cpp; path = PPSoundController.cpp; sourceTree = "<group>"; };
		EE14ABB5264AF39C0005E122 /* music */ = {isa = PBXFileReference; lastKnownFileType = folder; path = music; sourceTree = "<group>"; };
=======
		EE14AB7F264753D70005E122 /* PPSoundController.h */ = {isa = PBXFileReference; fileEncoding = 4; lastKnownFileType = sourcecode.c.h; path = PPSoundController.h; sourceTree = "<group>"; };
		EE14AB83264753D70005E122 /* PPSoundController.cpp */ = {isa = PBXFileReference; fileEncoding = 4; lastKnownFileType = sourcecode.cpp.cpp; path = PPSoundController.cpp; sourceTree = "<group>"; };
		EE14AB89264757290005E122 /* music */ = {isa = PBXFileReference; lastKnownFileType = folder; path = music; sourceTree = "<group>"; };
>>>>>>> 4e90e336
		EE1BF6C4261F96400045482E /* PPLevelSelectScene.cpp */ = {isa = PBXFileReference; fileEncoding = 4; lastKnownFileType = sourcecode.cpp.cpp; path = PPLevelSelectScene.cpp; sourceTree = "<group>"; };
		EE1BF6C5261F96400045482E /* PPLevelSelectScene.h */ = {isa = PBXFileReference; fileEncoding = 4; lastKnownFileType = sourcecode.c.h; path = PPLevelSelectScene.h; sourceTree = "<group>"; };
		EE1BF6CA261F96400045482E /* PPMenuScene.h */ = {isa = PBXFileReference; fileEncoding = 4; lastKnownFileType = sourcecode.c.h; path = PPMenuScene.h; sourceTree = "<group>"; };
		EE1BF6CB261F96400045482E /* PPMenuScene.cpp */ = {isa = PBXFileReference; fileEncoding = 4; lastKnownFileType = sourcecode.cpp.cpp; path = PPMenuScene.cpp; sourceTree = "<group>"; };
		EE30172A262636B100E432B4 /* PPRandom.cpp */ = {isa = PBXFileReference; lastKnownFileType = sourcecode.cpp.cpp; path = PPRandom.cpp; sourceTree = "<group>"; };
		EE301730262636CC00E432B4 /* PPRandom.h */ = {isa = PBXFileReference; fileEncoding = 4; lastKnownFileType = sourcecode.c.h; path = PPRandom.h; sourceTree = "<group>"; };
		EE6288C92650CC2E00743E8F /* PPColorCircle.cpp */ = {isa = PBXFileReference; lastKnownFileType = sourcecode.cpp.cpp; path = PPColorCircle.cpp; sourceTree = "<group>"; };
		EE6288D22650CC4D00743E8F /* PPColorCircle.h */ = {isa = PBXFileReference; lastKnownFileType = sourcecode.c.h; path = PPColorCircle.h; sourceTree = "<group>"; };
		EEBC47682638DEEB00748B81 /* PPFeedback.h */ = {isa = PBXFileReference; fileEncoding = 4; lastKnownFileType = sourcecode.c.h; path = PPFeedback.h; sourceTree = "<group>"; };
		EEBC47692638DEEB00748B81 /* PPFeedback.cpp */ = {isa = PBXFileReference; fileEncoding = 4; lastKnownFileType = sourcecode.cpp.cpp; path = PPFeedback.cpp; sourceTree = "<group>"; };
		EEBC476F2638DF0D00748B81 /* PPWorldSelectScene.cpp */ = {isa = PBXFileReference; fileEncoding = 4; lastKnownFileType = sourcecode.cpp.cpp; path = PPWorldSelectScene.cpp; sourceTree = "<group>"; };
		EEBC47702638DF0D00748B81 /* PPWorldSelectScene.h */ = {isa = PBXFileReference; fileEncoding = 4; lastKnownFileType = sourcecode.c.h; path = PPWorldSelectScene.h; sourceTree = "<group>"; };
		EEBC479D2638E3B700748B81 /* widgets */ = {isa = PBXFileReference; lastKnownFileType = folder; path = widgets; sourceTree = "<group>"; };
		EED6D690260CE83C004A2E6F /* PPColorPaletteView.cpp */ = {isa = PBXFileReference; lastKnownFileType = sourcecode.cpp.cpp; path = PPColorPaletteView.cpp; sourceTree = "<group>"; };
		EED6D698260CE864004A2E6F /* PPColorPaletteView.h */ = {isa = PBXFileReference; lastKnownFileType = sourcecode.c.h; path = PPColorPaletteView.h; sourceTree = "<group>"; };
		EEFA1A4225F68DA7004641A1 /* PPColorPalette.cpp */ = {isa = PBXFileReference; lastKnownFileType = sourcecode.cpp.cpp; path = PPColorPalette.cpp; sourceTree = "<group>"; };
		EEFA1A4325F68DA7004641A1 /* PPColorPalette.h */ = {isa = PBXFileReference; lastKnownFileType = sourcecode.c.h; path = PPColorPalette.h; sourceTree = "<group>"; };
		EEFA1A6F25FA816D004641A1 /* PPAnimation.h */ = {isa = PBXFileReference; fileEncoding = 4; lastKnownFileType = sourcecode.c.h; path = PPAnimation.h; sourceTree = "<group>"; };
		EEFA1A7025FA816D004641A1 /* PPAnimation.cpp */ = {isa = PBXFileReference; fileEncoding = 4; lastKnownFileType = sourcecode.cpp.cpp; path = PPAnimation.cpp; sourceTree = "<group>"; };
		EF24BCEE261F8FE200B69D31 /* PPSplashEffect.h */ = {isa = PBXFileReference; fileEncoding = 4; lastKnownFileType = sourcecode.c.h; path = PPSplashEffect.h; sourceTree = "<group>"; };
		EF24BCF3261F8FE200B69D31 /* PPSplashEffect.cpp */ = {isa = PBXFileReference; fileEncoding = 4; lastKnownFileType = sourcecode.cpp.cpp; path = PPSplashEffect.cpp; sourceTree = "<group>"; };
/* End PBXFileReference section */

/* Begin PBXFrameworksBuildPhase section */
		EB22BF5B25D0E8BC002ACE41 /* Frameworks */ = {
			isa = PBXFrameworksBuildPhase;
			buildActionMask = 2147483647;
			files = (
				EB9CDA5525D0EB6A00EE1A09 /* libcugl-sim.a in Frameworks */,
				EB9CDA4725D0EB5A00EE1A09 /* CoreAudio.framework in Frameworks */,
				EB9CDA4B25D0EB5A00EE1A09 /* UIKit.framework in Frameworks */,
				EB9CDA5325D0EB5A00EE1A09 /* QuartzCore.framework in Frameworks */,
				EB9CDA5125D0EB5A00EE1A09 /* GameController.framework in Frameworks */,
				EB9CDA4F25D0EB5A00EE1A09 /* AVFoundation.framework in Frameworks */,
				EB9CDA4825D0EB5A00EE1A09 /* CoreBluetooth.framework in Frameworks */,
				EB9CDA5025D0EB5A00EE1A09 /* OpenGLES.framework in Frameworks */,
				EB9CDA5225D0EB5A00EE1A09 /* CoreMotion.framework in Frameworks */,
				EB9CDA4C25D0EB5A00EE1A09 /* CoreGraphics.framework in Frameworks */,
				EB9CDA4625D0EB5A00EE1A09 /* CoreHaptics.framework in Frameworks */,
				EB9CDA5425D0EB5A00EE1A09 /* Foundation.framework in Frameworks */,
				EB9CDA4E25D0EB5A00EE1A09 /* AudioToolbox.framework in Frameworks */,
				EB9CDA4925D0EB5A00EE1A09 /* CoreServices.framework in Frameworks */,
				EB9CDA4D25D0EB5A00EE1A09 /* Metal.framework in Frameworks */,
				EB9CDA4A25D0EB5A00EE1A09 /* CoreVideo.framework in Frameworks */,
			);
			runOnlyForDeploymentPostprocessing = 0;
		};
		EB7454891D74D75C002FBAE6 /* Frameworks */ = {
			isa = PBXFrameworksBuildPhase;
			buildActionMask = 2147483647;
			files = (
				EB22BDFC25D0E0E2002ACE41 /* libcugl-ios.a in Frameworks */,
				EBDD16CD25C35D3400154533 /* Foundation.framework in Frameworks */,
				EBDD16CF25C35D3400154533 /* CoreAudio.framework in Frameworks */,
				EBDD16D625C35D3400154533 /* CoreGraphics.framework in Frameworks */,
				EBDD16CA25C35D3400154533 /* CoreVideo.framework in Frameworks */,
				EBDD16D525C35D3400154533 /* CoreMotion.framework in Frameworks */,
				EBDD16D125C35D3400154533 /* CoreHaptics.framework in Frameworks */,
				EBDD16CC25C35D3400154533 /* CoreBluetooth.framework in Frameworks */,
				EBDD16C825C35D3400154533 /* CoreServices.framework in Frameworks */,
				EBDD16D325C35D3400154533 /* AudioToolbox.framework in Frameworks */,
				EBDD16C925C35D3400154533 /* AVFoundation.framework in Frameworks */,
				EBDD16CE25C35D3400154533 /* Metal.framework in Frameworks */,
				EBDD16D425C35D3400154533 /* OpenGLES.framework in Frameworks */,
				EBDD16CB25C35D3400154533 /* QuartzCore.framework in Frameworks */,
				EBDD16D225C35D3400154533 /* UIKit.framework in Frameworks */,
				EBDD16D025C35D3400154533 /* GameController.framework in Frameworks */,
			);
			runOnlyForDeploymentPostprocessing = 0;
		};
		EBBF188E1D74904A008E2001 /* Frameworks */ = {
			isa = PBXFrameworksBuildPhase;
			buildActionMask = 2147483647;
			files = (
				EB22BDE025D0E00A002ACE41 /* libcugl-mac.a in Frameworks */,
				EB2BE9C11D749908002FE78B /* Carbon.framework in Frameworks */,
				EB2BE9C21D749908002FE78B /* Cocoa.framework in Frameworks */,
				EBB3D304201451CD00E6A7CD /* CoreFoundation.framework in Frameworks */,
				EB2BE9C91D749923002FE78B /* CoreAudio.framework in Frameworks */,
				EBC1471A1E27F0A8005494CE /* CoreGraphics.framework in Frameworks */,
				EB2BE9CA1D749923002FE78B /* CoreVideo.framework in Frameworks */,
				EBDD163025C35A8000154533 /* CoreHaptics.framework in Frameworks */,
				EB2BE9C51D749919002FE78B /* AudioToolbox.framework in Frameworks */,
				EBC147151E27F07C005494CE /* AVFoundation.framework in Frameworks */,
				EBEC12022194B6F4007E708B /* Metal.framework in Frameworks */,
				EB2BE9CC1D749937002FE78B /* OpenGL.framework in Frameworks */,
				EB2BE9D01D749953002FE78B /* IOKit.framework in Frameworks */,
				EB2BE9CF1D749953002FE78B /* ForceFeedback.framework in Frameworks */,
				EBDD163225C35A9000154533 /* GameController.framework in Frameworks */,
			);
			runOnlyForDeploymentPostprocessing = 0;
		};
/* End PBXFrameworksBuildPhase section */

/* Begin PBXGroup section */
		C5621DB82604F13600875B72 /* models */ = {
			isa = PBXGroup;
			children = (
				C5621DB92604F13600875B72 /* PPGameState.h */,
			);
			path = models;
			sourceTree = "<group>";
		};
		C5621DD2260B8E3A00875B72 /* pause */ = {
			isa = PBXGroup;
			children = (
				C5621DD3260B8E3B00875B72 /* PPPauseScene.cpp */,
				C5621DD4260B8E3B00875B72 /* PPPauseScene.h */,
			);
			path = pause;
			sourceTree = "<group>";
		};
		C5FB327425F41B9F000694C3 /* controllers */ = {
			isa = PBXGroup;
			children = (
				C5621E07260BACE000875B72 /* PPActionController.cpp */,
				C5621DA82604F09100875B72 /* PPActionController.h */,
				C5621DAC2604F0E800875B72 /* PPGameStateController.cpp */,
				C5621DA92604F09C00875B72 /* PPGameStateController.h */,
				EE14ABAF264AF3620005E122 /* PPSoundController.cpp */,
				EE14ABAE264AF3620005E122 /* PPSoundController.h */,
				C5621DAE2604F0F800875B72 /* PPGlobalConfigController.cpp */,
				EE14AB9E264AF3430005E122 /* PPSaveController.cpp */,
				EE14ABA2264AF3430005E122 /* PPSaveController.h */,
				C5621DAB2604F0C900875B72 /* PPGlobalConfigController.h */,
				C5621DAA2604F0C100875B72 /* PPInputController.cpp */,
				C5621DAD2604F0F100875B72 /* PPInputController.h */,
<<<<<<< HEAD
=======
				EEBC475E2638DEA200748B81 /* PPSaveController.cpp */,
				EE14AB83264753D70005E122 /* PPSoundController.cpp */,
				EE14AB7F264753D70005E122 /* PPSoundController.h */,
				EEBC47622638DEA200748B81 /* PPSaveController.h */,
>>>>>>> 4e90e336
			);
			path = controllers;
			sourceTree = "<group>";
		};
		C5FB328225F41BCA000694C3 /* utils */ = {
			isa = PBXGroup;
			children = (
				C5FB328525F41BCA000694C3 /* PPTypeDefs.h */,
				C5FB328625F41BCA000694C3 /* PPTimer.cpp */,
				EEFA1A7025FA816D004641A1 /* PPAnimation.cpp */,
				EEFA1A6F25FA816D004641A1 /* PPAnimation.h */,
				C5FB328725F41BCA000694C3 /* PPHeader.h */,
				C5FB328825F41BCA000694C3 /* PPTimer.h */,
				EE301730262636CC00E432B4 /* PPRandom.h */,
				EE30172A262636B100E432B4 /* PPRandom.cpp */,
			);
			path = utils;
			sourceTree = "<group>";
		};
		C5FB328925F41BCB000694C3 /* scenes */ = {
			isa = PBXGroup;
			children = (
				EE14AAAA26459B4D0005E122 /* settings */,
				EE1BF6C3261F96400045482E /* level */,
				EE1BF6C9261F96400045482E /* menu */,
				C5621DD2260B8E3A00875B72 /* pause */,
				C5FB328A25F41BCB000694C3 /* loading */,
				C5FB328D25F41BCC000694C3 /* gameplay */,
			);
			path = scenes;
			sourceTree = "<group>";
		};
		C5FB328A25F41BCB000694C3 /* loading */ = {
			isa = PBXGroup;
			children = (
				C5FB328B25F41BCB000694C3 /* PPLoadingScene.cpp */,
				C5FB328C25F41BCC000694C3 /* PPLoadingScene.h */,
			);
			path = loading;
			sourceTree = "<group>";
		};
		C5FB328D25F41BCC000694C3 /* gameplay */ = {
			isa = PBXGroup;
			children = (
				EF24BCF3261F8FE200B69D31 /* PPSplashEffect.cpp */,
				EF24BCEE261F8FE200B69D31 /* PPSplashEffect.h */,
				C5621DC8260B8D5800875B72 /* PPCanvasBlock.cpp */,
				C5621DC3260B8D2700875B72 /* PPCanvasBlock.h */,
				C5621DC4260B8D3400875B72 /* PPColorStrip.cpp */,
				C5621DC5260B8D3700875B72 /* PPColorStrip.h */,
				EEBC47692638DEEB00748B81 /* PPFeedback.cpp */,
				EEBC47682638DEEB00748B81 /* PPFeedback.h */,
				EE14AAB226459B5C0005E122 /* PPDangerBar.cpp */,
				EE14AAB326459B5C0005E122 /* PPDangerBar.h */,
				C5FB329025F41BCC000694C3 /* PPCanvas.h */,
				C5FB329125F41BCC000694C3 /* PPGameScene.cpp */,
				C5FB329225F41BCC000694C3 /* PPGameScene.h */,
				EEFA1A4225F68DA7004641A1 /* PPColorPalette.cpp */,
				EEFA1A4325F68DA7004641A1 /* PPColorPalette.h */,
				C5FB328E25F41BCC000694C3 /* PPCanvas.cpp */,
				EED6D690260CE83C004A2E6F /* PPColorPaletteView.cpp */,
				EED6D698260CE864004A2E6F /* PPColorPaletteView.h */,
				EE14AA7826445B850005E122 /* PPLevelComplete.cpp */,
				EE14AA7926445B850005E122 /* PPLevelComplete.h */,
				EE6288C92650CC2E00743E8F /* PPColorCircle.cpp */,
				EE6288D22650CC4D00743E8F /* PPColorCircle.h */,
			);
			path = gameplay;
			sourceTree = "<group>";
		};
		EB22BDC325D0DE75002ACE41 /* Products */ = {
			isa = PBXGroup;
			children = (
				EB22BDC825D0DE75002ACE41 /* libcugl-mac.a */,
				EB22BDCA25D0DE75002ACE41 /* libcugl-ios.a */,
				EB22BF7A25D0E8BD002ACE41 /* libcugl-sim.a */,
			);
			name = Products;
			sourceTree = "<group>";
		};
		EB2BE9B71D749870002FE78B /* Assets */ = {
			isa = PBXGroup;
			children = (
<<<<<<< HEAD
				EE14ABB5264AF39C0005E122 /* music */,
=======
				EE14AB89264757290005E122 /* music */,
>>>>>>> 4e90e336
				EEBC479D2638E3B700748B81 /* widgets */,
				C5FB321325F4147D000694C3 /* config */,
				C5FB321225F4147C000694C3 /* fonts */,
				C5FB321025F41478000694C3 /* levels */,
				C5FB321125F41479000694C3 /* scenes */,
				EB2BE9BA1D7498D2002FE78B /* textures */,
			);
			name = Assets;
			path = ../assets;
			sourceTree = "<group>";
		};
		EB4880FC1D74AAB600EFC946 /* Frameworks */ = {
			isa = PBXGroup;
			children = (
				EB7454B01D74D8A9002FBAE6 /* Mac */,
				EB7454B11D74D8B7002FBAE6 /* iOS */,
			);
			name = Frameworks;
			sourceTree = "<group>";
		};
		EB7454B01D74D8A9002FBAE6 /* Mac */ = {
			isa = PBXGroup;
			children = (
				EB2BE9BE1D749908002FE78B /* Carbon.framework */,
				EB2BE9BF1D749908002FE78B /* Cocoa.framework */,
				EBB3D29B201444F100E6A7CD /* CoreFoundation.framework */,
				EB2BE9C71D749923002FE78B /* CoreAudio.framework */,
				EBC147191E27F0A8005494CE /* CoreGraphics.framework */,
				EB2BE9C81D749923002FE78B /* CoreVideo.framework */,
				EBDD162F25C35A8000154533 /* CoreHaptics.framework */,
				EB2BE9C31D749919002FE78B /* AudioToolbox.framework */,
				EBC147141E27F07C005494CE /* AVFoundation.framework */,
				EBEC12012194B6F4007E708B /* Metal.framework */,
				EB2BE9CB1D749937002FE78B /* OpenGL.framework */,
				EB2BE9CE1D749953002FE78B /* IOKit.framework */,
				EBDD163125C35A9000154533 /* GameController.framework */,
				EB2BE9CD1D749953002FE78B /* ForceFeedback.framework */,
			);
			name = Mac;
			sourceTree = "<group>";
		};
		EB7454B11D74D8B7002FBAE6 /* iOS */ = {
			isa = PBXGroup;
			children = (
				EBDD16C425C35D3400154533 /* AudioToolbox.framework */,
				EBDD16BA25C35D3400154533 /* AVFoundation.framework */,
				EBDD16C025C35D3400154533 /* CoreAudio.framework */,
				EBDD16BD25C35D3400154533 /* CoreBluetooth.framework */,
				EBDD16C725C35D3400154533 /* CoreGraphics.framework */,
				EBDD16C225C35D3400154533 /* CoreHaptics.framework */,
				EBDD16C625C35D3400154533 /* CoreMotion.framework */,
				EBDD16B925C35D3400154533 /* CoreServices.framework */,
				EBDD16BB25C35D3400154533 /* CoreVideo.framework */,
				EBDD16BE25C35D3400154533 /* Foundation.framework */,
				EBDD16C125C35D3400154533 /* GameController.framework */,
				EBDD16BF25C35D3400154533 /* Metal.framework */,
				EBDD16C525C35D3400154533 /* OpenGLES.framework */,
				EBDD16BC25C35D3400154533 /* QuartzCore.framework */,
				EBDD16C325C35D3400154533 /* UIKit.framework */,
			);
			name = iOS;
			sourceTree = "<group>";
		};
		EBBF18881D74904A008E2001 = {
			isa = PBXGroup;
			children = (
				EBBF18B11D749176008E2001 /* Source */,
				EB2BE9B71D749870002FE78B /* Assets */,
				EBBF18931D74904A008E2001 /* Resources */,
				EB4880FC1D74AAB600EFC946 /* Frameworks */,
				EBBF18921D74904A008E2001 /* Products */,
				EBB3D284201444B300E6A7CD /* CUGL.xcodeproj */,
			);
			sourceTree = "<group>";
		};
		EBBF18921D74904A008E2001 /* Products */ = {
			isa = PBXGroup;
			children = (
				EBBF18911D74904A008E2001 /* PanicPainter (Mac).app */,
				EB74548C1D74D75C002FBAE6 /* panic-painter-ios.app */,
				EB22BF5E25D0E8BC002ACE41 /* PanicPainter (Sim).app */,
			);
			name = Products;
			sourceTree = "<group>";
		};
		EBBF18931D74904A008E2001 /* Resources */ = {
			isa = PBXGroup;
			children = (
				EB7454A61D74D846002FBAE6 /* iOS-Info.plist */,
				EB07CFB021EFF3EF000CB3A3 /* DeviceMargins.plist */,
				EB7454A71D74D846002FBAE6 /* iOS.xcassets */,
				EB7454A81D74D846002FBAE6 /* Landscape.storyboard */,
				EB7454A91D74D846002FBAE6 /* Portrait.storyboard */,
				EBBF189A1D74904A008E2001 /* Mac.xcassets */,
				EBBF189F1D74904A008E2001 /* Mac-Info.plist */,
			);
			path = Resources;
			sourceTree = "<group>";
		};
		EBBF18B11D749176008E2001 /* Source */ = {
			isa = PBXGroup;
			children = (
				C5621DB82604F13600875B72 /* models */,
				C5FB328925F41BCB000694C3 /* scenes */,
				C5FB328225F41BCA000694C3 /* utils */,
				C5FB327425F41B9F000694C3 /* controllers */,
				EB2BE9B41D74952A002FE78B /* main.cpp */,
				EB2BE9B31D74952A002FE78B /* PPApp.h */,
				EB2BE9B21D74952A002FE78B /* PPApp.cpp */,
			);
			name = Source;
			path = ../source;
			sourceTree = "<group>";
		};
		EE14AAAA26459B4D0005E122 /* settings */ = {
			isa = PBXGroup;
			children = (
				EE14AAAB26459B4D0005E122 /* PPSettingsScene.cpp */,
				EE14AAAC26459B4D0005E122 /* PPSettingsScene.h */,
			);
			path = settings;
			sourceTree = "<group>";
		};
		EE1BF6C3261F96400045482E /* level */ = {
			isa = PBXGroup;
			children = (
				EE1BF6C4261F96400045482E /* PPLevelSelectScene.cpp */,
				EEBC476F2638DF0D00748B81 /* PPWorldSelectScene.cpp */,
				EEBC47702638DF0D00748B81 /* PPWorldSelectScene.h */,
				EE1BF6C5261F96400045482E /* PPLevelSelectScene.h */,
			);
			path = level;
			sourceTree = "<group>";
		};
		EE1BF6C9261F96400045482E /* menu */ = {
			isa = PBXGroup;
			children = (
				EE1BF6CA261F96400045482E /* PPMenuScene.h */,
				EE1BF6CB261F96400045482E /* PPMenuScene.cpp */,
			);
			path = menu;
			sourceTree = "<group>";
		};
/* End PBXGroup section */

/* Begin PBXNativeTarget section */
		EB22BF5D25D0E8BC002ACE41 /* PanicPainter (Sim) */ = {
			isa = PBXNativeTarget;
			buildConfigurationList = EB22BF7B25D0E8BD002ACE41 /* Build configuration list for PBXNativeTarget "PanicPainter (Sim)" */;
			buildPhases = (
				EB22BF5A25D0E8BC002ACE41 /* Sources */,
				EB22BF5B25D0E8BC002ACE41 /* Frameworks */,
				EB22BF5C25D0E8BC002ACE41 /* Resources */,
			);
			buildRules = (
			);
			dependencies = (
			);
			name = "PanicPainter (Sim)";
			productName = "PanicPainter (Sim)";
			productReference = EB22BF5E25D0E8BC002ACE41 /* PanicPainter (Sim).app */;
			productType = "com.apple.product-type.application";
		};
		EB74548B1D74D75C002FBAE6 /* PanicPainter (iOS) */ = {
			isa = PBXNativeTarget;
			buildConfigurationList = EB7454A01D74D75C002FBAE6 /* Build configuration list for PBXNativeTarget "PanicPainter (iOS)" */;
			buildPhases = (
				EB7454881D74D75C002FBAE6 /* Sources */,
				EB7454891D74D75C002FBAE6 /* Frameworks */,
				EB74548A1D74D75C002FBAE6 /* Resources */,
			);
			buildRules = (
			);
			dependencies = (
			);
			name = "PanicPainter (iOS)";
			productName = "CUGL Demo (iOS)";
			productReference = EB74548C1D74D75C002FBAE6 /* panic-painter-ios.app */;
			productType = "com.apple.product-type.application";
		};
		EBBF18901D74904A008E2001 /* PanicPainter (Mac) */ = {
			isa = PBXNativeTarget;
			buildConfigurationList = EBBF18A21D74904A008E2001 /* Build configuration list for PBXNativeTarget "PanicPainter (Mac)" */;
			buildPhases = (
				EBBF188D1D74904A008E2001 /* Sources */,
				EBBF188E1D74904A008E2001 /* Frameworks */,
				EBBF188F1D74904A008E2001 /* Resources */,
			);
			buildRules = (
			);
			dependencies = (
			);
			name = "PanicPainter (Mac)";
			productName = "CUGL Demo";
			productReference = EBBF18911D74904A008E2001 /* PanicPainter (Mac).app */;
			productType = "com.apple.product-type.application";
		};
/* End PBXNativeTarget section */

/* Begin PBXProject section */
		EBBF18891D74904A008E2001 /* Project object */ = {
			isa = PBXProject;
			attributes = {
				LastUpgradeCheck = 1240;
				ORGANIZATIONNAME = "Dragonglass Studios";
				TargetAttributes = {
					EB22BF5D25D0E8BC002ACE41 = {
						CreatedOnToolsVersion = 12.4;
						DevelopmentTeam = KMCB293693;
						ProvisioningStyle = Automatic;
					};
					EB74548B1D74D75C002FBAE6 = {
						CreatedOnToolsVersion = 7.3.1;
						DevelopmentTeam = KMCB293693;
						ProvisioningStyle = Automatic;
					};
					EBBF18901D74904A008E2001 = {
						CreatedOnToolsVersion = 7.3.1;
						DevelopmentTeam = KMCB293693;
					};
				};
			};
			buildConfigurationList = EBBF188C1D74904A008E2001 /* Build configuration list for PBXProject "PanicPainter" */;
			compatibilityVersion = "Xcode 3.2";
			developmentRegion = en;
			hasScannedForEncodings = 0;
			knownRegions = (
				en,
				Base,
			);
			mainGroup = EBBF18881D74904A008E2001;
			productRefGroup = EBBF18921D74904A008E2001 /* Products */;
			projectDirPath = "";
			projectReferences = (
				{
					ProductGroup = EB22BDC325D0DE75002ACE41 /* Products */;
					ProjectRef = EBB3D284201444B300E6A7CD /* CUGL.xcodeproj */;
				},
			);
			projectRoot = "";
			targets = (
				EBBF18901D74904A008E2001 /* PanicPainter (Mac) */,
				EB74548B1D74D75C002FBAE6 /* PanicPainter (iOS) */,
				EB22BF5D25D0E8BC002ACE41 /* PanicPainter (Sim) */,
			);
		};
/* End PBXProject section */

/* Begin PBXReferenceProxy section */
		EB22BDC825D0DE75002ACE41 /* libcugl-mac.a */ = {
			isa = PBXReferenceProxy;
			fileType = archive.ar;
			path = "libcugl-mac.a";
			remoteRef = EB22BDC725D0DE75002ACE41 /* PBXContainerItemProxy */;
			sourceTree = BUILT_PRODUCTS_DIR;
		};
		EB22BDCA25D0DE75002ACE41 /* libcugl-ios.a */ = {
			isa = PBXReferenceProxy;
			fileType = archive.ar;
			path = "libcugl-ios.a";
			remoteRef = EB22BDC925D0DE75002ACE41 /* PBXContainerItemProxy */;
			sourceTree = BUILT_PRODUCTS_DIR;
		};
		EB22BF7A25D0E8BD002ACE41 /* libcugl-sim.a */ = {
			isa = PBXReferenceProxy;
			fileType = archive.ar;
			path = "libcugl-sim.a";
			remoteRef = EB22BF7925D0E8BD002ACE41 /* PBXContainerItemProxy */;
			sourceTree = BUILT_PRODUCTS_DIR;
		};
/* End PBXReferenceProxy section */

/* Begin PBXResourcesBuildPhase section */
		EB22BF5C25D0E8BC002ACE41 /* Resources */ = {
			isa = PBXResourcesBuildPhase;
			buildActionMask = 2147483647;
			files = (
				EB22BF9B25D0EA5C002ACE41 /* DeviceMargins.plist in Resources */,
				EB22BF9725D0EA51002ACE41 /* textures in Resources */,
				EB22BF9025D0EA49002ACE41 /* iOS.xcassets in Resources */,
				C5FB321925F4147D000694C3 /* scenes in Resources */,
				C5FB321F25F4147D000694C3 /* config in Resources */,
				EB22BF9125D0EA49002ACE41 /* Landscape.storyboard in Resources */,
				EB22BF9225D0EA49002ACE41 /* Portrait.storyboard in Resources */,
				C5FB321625F4147D000694C3 /* levels in Resources */,
				C5FB321C25F4147D000694C3 /* fonts in Resources */,
			);
			runOnlyForDeploymentPostprocessing = 0;
		};
		EB74548A1D74D75C002FBAE6 /* Resources */ = {
			isa = PBXResourcesBuildPhase;
			buildActionMask = 2147483647;
			files = (
<<<<<<< HEAD
				EE14ABB7264AF39C0005E122 /* music in Resources */,
=======
				EE14AB8B264757290005E122 /* music in Resources */,
>>>>>>> 4e90e336
				EB7454D01D750623002FBAE6 /* textures in Resources */,
				EB7454AB1D74D846002FBAE6 /* iOS.xcassets in Resources */,
				EB7454AC1D74D846002FBAE6 /* Landscape.storyboard in Resources */,
				C5FB321825F4147D000694C3 /* scenes in Resources */,
				EEBC479F2638E3B700748B81 /* widgets in Resources */,
				C5FB321E25F4147D000694C3 /* config in Resources */,
				EB7454AD1D74D846002FBAE6 /* Portrait.storyboard in Resources */,
				EB07CFB621EFF3F8000CB3A3 /* DeviceMargins.plist in Resources */,
				C5FB321525F4147D000694C3 /* levels in Resources */,
				C5FB321B25F4147D000694C3 /* fonts in Resources */,
			);
			runOnlyForDeploymentPostprocessing = 0;
		};
		EBBF188F1D74904A008E2001 /* Resources */ = {
			isa = PBXResourcesBuildPhase;
			buildActionMask = 2147483647;
			files = (
				EB2BE9BB1D7498D2002FE78B /* textures in Resources */,
				C5FB321A25F4147D000694C3 /* fonts in Resources */,
				EBBF189B1D74904A008E2001 /* Mac.xcassets in Resources */,
				C5FB321425F4147D000694C3 /* levels in Resources */,
				EEBC479E2638E3B700748B81 /* widgets in Resources */,
				C5FB321D25F4147D000694C3 /* config in Resources */,
<<<<<<< HEAD
				EE14ABB6264AF39C0005E122 /* music in Resources */,
=======
				EE14AB8A264757290005E122 /* music in Resources */,
>>>>>>> 4e90e336
				C5FB321725F4147D000694C3 /* scenes in Resources */,
			);
			runOnlyForDeploymentPostprocessing = 0;
		};
/* End PBXResourcesBuildPhase section */

/* Begin PBXSourcesBuildPhase section */
		EB22BF5A25D0E8BC002ACE41 /* Sources */ = {
			isa = PBXSourcesBuildPhase;
			buildActionMask = 2147483647;
			files = (
				C5FB329E25F41BD1000694C3 /* PPTimer.cpp in Sources */,
				C5621DD7260B8E3C00875B72 /* PPPauseScene.cpp in Sources */,
				C5621DB12604F10300875B72 /* PPInputController.cpp in Sources */,
				C5FB32A425F41BD2000694C3 /* PPCanvas.cpp in Sources */,
				C5FB32A725F41BD2000694C3 /* PPGameScene.cpp in Sources */,
				EB9CDA3925D0EAB100EE1A09 /* main.cpp in Sources */,
				EB9CDA3525D0EAAC00EE1A09 /* PPApp.cpp in Sources */,
				C5621DD1260B8D7400875B72 /* PPCanvasBlock.cpp in Sources */,
				C5621DB72604F10300875B72 /* PPGlobalConfigController.cpp in Sources */,
				C5621DB42604F10300875B72 /* PPGameStateController.cpp in Sources */,
				EF24BCF6261F8FE200B69D31 /* PPSplashEffect.cpp in Sources */,
				C5FB32A125F41BD1000694C3 /* PPLoadingScene.cpp in Sources */,
				EEFA1A7325FA816D004641A1 /* PPAnimation.cpp in Sources */,
				C5621DCB260B8D7300875B72 /* PPColorStrip.cpp in Sources */,
				C5621E0A260BACE100875B72 /* PPActionController.cpp in Sources */,
			);
			runOnlyForDeploymentPostprocessing = 0;
		};
		EB7454881D74D75C002FBAE6 /* Sources */ = {
			isa = PBXSourcesBuildPhase;
			buildActionMask = 2147483647;
			files = (
				C5621DB02604F10300875B72 /* PPInputController.cpp in Sources */,
				C5FB329D25F41BD1000694C3 /* PPTimer.cpp in Sources */,
				C5FB32A325F41BD2000694C3 /* PPCanvas.cpp in Sources */,
				EE6288CB2650CC2E00743E8F /* PPColorCircle.cpp in Sources */,
				C5FB32A625F41BD2000694C3 /* PPGameScene.cpp in Sources */,
				EE14ABA4264AF3430005E122 /* PPSaveController.cpp in Sources */,
				C5621DB32604F10300875B72 /* PPGameStateController.cpp in Sources */,
				EEBC476B2638DEEB00748B81 /* PPFeedback.cpp in Sources */,
				EB7454AE1D74D891002FBAE6 /* main.cpp in Sources */,
				EB7454AF1D74D891002FBAE6 /* PPApp.cpp in Sources */,
				C5621DB62604F10300875B72 /* PPGlobalConfigController.cpp in Sources */,
				EE1BF6DD2620B6AB0045482E /* PPLevelSelectScene.cpp in Sources */,
				EE14ABB1264AF3620005E122 /* PPSoundController.cpp in Sources */,
				EE30172C262636B100E432B4 /* PPRandom.cpp in Sources */,
				EE14AB85264753D70005E122 /* PPSoundController.cpp in Sources */,
				C5621E09260BACE100875B72 /* PPActionController.cpp in Sources */,
				EEBC47722638DF0D00748B81 /* PPWorldSelectScene.cpp in Sources */,
				C5621DD0260B8D7400875B72 /* PPCanvasBlock.cpp in Sources */,
				EE1BF6E82620B6C90045482E /* PPColorPaletteView.cpp in Sources */,
				EE14AAAE26459B4D0005E122 /* PPSettingsScene.cpp in Sources */,
				C5FB32A025F41BD1000694C3 /* PPLoadingScene.cpp in Sources */,
				EEFA1A7225FA816D004641A1 /* PPAnimation.cpp in Sources */,
				EE1BF6E42620B6B40045482E /* PPMenuScene.cpp in Sources */,
				EE14AAB526459B5C0005E122 /* PPDangerBar.cpp in Sources */,
				C5621DCA260B8D7200875B72 /* PPColorStrip.cpp in Sources */,
				EE14AA7B26445B850005E122 /* PPLevelComplete.cpp in Sources */,
				C5621DD6260B8E3C00875B72 /* PPPauseScene.cpp in Sources */,
				EF24BCF5261F8FE200B69D31 /* PPSplashEffect.cpp in Sources */,
				EEFA1A9025FBFF3A004641A1 /* PPColorPalette.cpp in Sources */,
			);
			runOnlyForDeploymentPostprocessing = 0;
		};
		EBBF188D1D74904A008E2001 /* Sources */ = {
			isa = PBXSourcesBuildPhase;
			buildActionMask = 2147483647;
			files = (
				C5621DAF2604F10300875B72 /* PPInputController.cpp in Sources */,
				C5FB329C25F41BD1000694C3 /* PPTimer.cpp in Sources */,
				EEFA1A4425F68DA7004641A1 /* PPColorPalette.cpp in Sources */,
				EE6288CA2650CC2E00743E8F /* PPColorCircle.cpp in Sources */,
				C5FB32A225F41BD1000694C3 /* PPCanvas.cpp in Sources */,
				EE14ABA3264AF3430005E122 /* PPSaveController.cpp in Sources */,
				C5621DB22604F10300875B72 /* PPGameStateController.cpp in Sources */,
				EEBC476A2638DEEB00748B81 /* PPFeedback.cpp in Sources */,
				C5FB32A525F41BD2000694C3 /* PPGameScene.cpp in Sources */,
				EF24BCF4261F8FE200B69D31 /* PPSplashEffect.cpp in Sources */,
				EB2BE9B61D74952A002FE78B /* main.cpp in Sources */,
				C5621DB52604F10300875B72 /* PPGlobalConfigController.cpp in Sources */,
				EE14ABB0264AF3620005E122 /* PPSoundController.cpp in Sources */,
				EE30172B262636B100E432B4 /* PPRandom.cpp in Sources */,
				EE14AB84264753D70005E122 /* PPSoundController.cpp in Sources */,
				EE1BF6CC261F96400045482E /* PPLevelSelectScene.cpp in Sources */,
				EEBC47712638DF0D00748B81 /* PPWorldSelectScene.cpp in Sources */,
				C5621E08260BACE000875B72 /* PPActionController.cpp in Sources */,
				C5621DCF260B8D7400875B72 /* PPCanvasBlock.cpp in Sources */,
				EE14AAAD26459B4D0005E122 /* PPSettingsScene.cpp in Sources */,
				EB2BE9B51D74952A002FE78B /* PPApp.cpp in Sources */,
				C5FB329F25F41BD1000694C3 /* PPLoadingScene.cpp in Sources */,
				EE1BF6CD261F96400045482E /* PPMenuScene.cpp in Sources */,
				EE14AAB426459B5C0005E122 /* PPDangerBar.cpp in Sources */,
				EED6D691260CE83C004A2E6F /* PPColorPaletteView.cpp in Sources */,
				EE14AA7A26445B850005E122 /* PPLevelComplete.cpp in Sources */,
				C5621DC9260B8D7200875B72 /* PPColorStrip.cpp in Sources */,
				C5621DD5260B8E3C00875B72 /* PPPauseScene.cpp in Sources */,
				EEFA1A7125FA816D004641A1 /* PPAnimation.cpp in Sources */,
			);
			runOnlyForDeploymentPostprocessing = 0;
		};
/* End PBXSourcesBuildPhase section */

/* Begin XCBuildConfiguration section */
		EB22BF7425D0E8BD002ACE41 /* Debug */ = {
			isa = XCBuildConfiguration;
			buildSettings = {
				ASSETCATALOG_COMPILER_APPICON_NAME = AppIcon;
				CLANG_ANALYZER_NUMBER_OBJECT_CONVERSION = YES_AGGRESSIVE;
				CLANG_ENABLE_MODULES = YES;
				CLANG_ENABLE_OBJC_ARC = YES;
				CLANG_ENABLE_OBJC_WEAK = YES;
				CLANG_WARN_UNGUARDED_AVAILABILITY = YES_AGGRESSIVE;
				CODE_SIGN_IDENTITY = "Apple Development";
				CODE_SIGN_STYLE = Automatic;
				CURRENT_PROJECT_VERSION = 1;
				DEVELOPMENT_TEAM = KMCB293693;
				INFOPLIST_FILE = "$(SRCROOT)/../cugl/build-apple/Resources/iOS-Info.plist";
				LD_RUNPATH_SEARCH_PATHS = "$(inherited) @executable_path/Frameworks";
				MARKETING_VERSION = 1.0;
				MTL_ENABLE_DEBUG_INFO = INCLUDE_SOURCE;
				MTL_FAST_MATH = YES;
				PRODUCT_BUNDLE_IDENTIFIER = dragonglass.sim.PanicPainter;
				PRODUCT_NAME = "$(TARGET_NAME)";
				SDKROOT = iphoneos;
				TARGETED_DEVICE_FAMILY = "1,2";
			};
			name = Debug;
		};
		EB22BF7525D0E8BD002ACE41 /* Release */ = {
			isa = XCBuildConfiguration;
			buildSettings = {
				ASSETCATALOG_COMPILER_APPICON_NAME = AppIcon;
				CLANG_ANALYZER_NUMBER_OBJECT_CONVERSION = YES_AGGRESSIVE;
				CLANG_ENABLE_MODULES = YES;
				CLANG_ENABLE_OBJC_ARC = YES;
				CLANG_ENABLE_OBJC_WEAK = YES;
				CLANG_WARN_UNGUARDED_AVAILABILITY = YES_AGGRESSIVE;
				CODE_SIGN_IDENTITY = "Apple Development";
				CODE_SIGN_STYLE = Automatic;
				CURRENT_PROJECT_VERSION = 1;
				DEVELOPMENT_TEAM = KMCB293693;
				INFOPLIST_FILE = "$(SRCROOT)/../cugl/build-apple/Resources/iOS-Info.plist";
				LD_RUNPATH_SEARCH_PATHS = "$(inherited) @executable_path/Frameworks";
				MARKETING_VERSION = 1.0;
				MTL_FAST_MATH = YES;
				PRODUCT_BUNDLE_IDENTIFIER = dragonglass.sim.PanicPainter;
				PRODUCT_NAME = "$(TARGET_NAME)";
				SDKROOT = iphoneos;
				TARGETED_DEVICE_FAMILY = "1,2";
			};
			name = Release;
		};
		EB7454A11D74D75C002FBAE6 /* Debug */ = {
			isa = XCBuildConfiguration;
			buildSettings = {
				ASSETCATALOG_COMPILER_APPICON_NAME = AppIcon;
				CLANG_CXX_LANGUAGE_STANDARD = "c++0x";
				CLANG_ENABLE_MODULES = YES;
				CLANG_ENABLE_OBJC_ARC = YES;
				CODE_SIGN_IDENTITY = "Apple Development";
				"CODE_SIGN_IDENTITY[sdk=iphoneos*]" = "iPhone Developer";
				CODE_SIGN_STYLE = Automatic;
				CURRENT_PROJECT_VERSION = 6;
				DEVELOPMENT_TEAM = KMCB293693;
				ENABLE_BITCODE = NO;
				GCC_C_LANGUAGE_STANDARD = gnu99;
				INFOPLIST_FILE = "$(SRCROOT)/Resources/iOS-Info.plist";
				LD_RUNPATH_SEARCH_PATHS = "$(inherited) @executable_path/Frameworks";
				PRODUCT_BUNDLE_IDENTIFIER = com.dragonglass.PanicPainter;
				PRODUCT_NAME = "panic-painter-ios";
				PROVISIONING_PROFILE_SPECIFIER = "";
				SDKROOT = iphoneos;
				TARGETED_DEVICE_FAMILY = "1,2";
			};
			name = Debug;
		};
		EB7454A21D74D75C002FBAE6 /* Release */ = {
			isa = XCBuildConfiguration;
			buildSettings = {
				ASSETCATALOG_COMPILER_APPICON_NAME = AppIcon;
				CLANG_CXX_LANGUAGE_STANDARD = "c++0x";
				CLANG_ENABLE_MODULES = YES;
				CLANG_ENABLE_OBJC_ARC = YES;
				CODE_SIGN_IDENTITY = "Apple Development";
				"CODE_SIGN_IDENTITY[sdk=iphoneos*]" = "iPhone Developer";
				CODE_SIGN_STYLE = Automatic;
				CURRENT_PROJECT_VERSION = 6;
				DEVELOPMENT_TEAM = KMCB293693;
				ENABLE_BITCODE = NO;
				GCC_C_LANGUAGE_STANDARD = gnu99;
				INFOPLIST_FILE = "$(SRCROOT)/Resources/iOS-Info.plist";
				LD_RUNPATH_SEARCH_PATHS = "$(inherited) @executable_path/Frameworks";
				PRODUCT_BUNDLE_IDENTIFIER = com.dragonglass.PanicPainter;
				PRODUCT_NAME = "panic-painter-ios";
				PROVISIONING_PROFILE_SPECIFIER = "";
				SDKROOT = iphoneos;
				TARGETED_DEVICE_FAMILY = "1,2";
				VALIDATE_PRODUCT = YES;
			};
			name = Release;
		};
		EBBF18A01D74904A008E2001 /* Debug */ = {
			isa = XCBuildConfiguration;
			buildSettings = {
				ALWAYS_SEARCH_USER_PATHS = NO;
				CLANG_ANALYZER_LOCALIZABILITY_NONLOCALIZED = YES;
				CLANG_ANALYZER_NONNULL = YES;
				CLANG_CXX_LANGUAGE_STANDARD = "gnu++17";
				CLANG_CXX_LIBRARY = "compiler-default";
				CLANG_ENABLE_MODULES = NO;
				CLANG_ENABLE_OBJC_ARC = NO;
				CLANG_WARN_BLOCK_CAPTURE_AUTORELEASING = YES;
				CLANG_WARN_BOOL_CONVERSION = YES;
				CLANG_WARN_COMMA = YES;
				CLANG_WARN_CONSTANT_CONVERSION = YES;
				CLANG_WARN_DEPRECATED_OBJC_IMPLEMENTATIONS = YES;
				CLANG_WARN_DIRECT_OBJC_ISA_USAGE = YES_ERROR;
				CLANG_WARN_DOCUMENTATION_COMMENTS = NO;
				CLANG_WARN_EMPTY_BODY = YES;
				CLANG_WARN_ENUM_CONVERSION = YES;
				CLANG_WARN_INFINITE_RECURSION = YES;
				CLANG_WARN_INT_CONVERSION = YES;
				CLANG_WARN_NON_LITERAL_NULL_CONVERSION = YES;
				CLANG_WARN_OBJC_IMPLICIT_RETAIN_SELF = YES;
				CLANG_WARN_OBJC_LITERAL_CONVERSION = YES;
				CLANG_WARN_OBJC_ROOT_CLASS = YES_ERROR;
				CLANG_WARN_QUOTED_INCLUDE_IN_FRAMEWORK_HEADER = YES;
				CLANG_WARN_RANGE_LOOP_ANALYSIS = YES;
				CLANG_WARN_STRICT_PROTOTYPES = YES;
				CLANG_WARN_SUSPICIOUS_MOVE = YES;
				CLANG_WARN_UNREACHABLE_CODE = YES;
				CLANG_WARN__DUPLICATE_METHOD_MATCH = YES;
				CODE_SIGN_IDENTITY = "-";
				COPY_PHASE_STRIP = NO;
				CUGL_INCLUDES = "\"$(SRCROOT)/../cugl/include\"";
				DEBUG_INFORMATION_FORMAT = dwarf;
				ENABLE_STRICT_OBJC_MSGSEND = YES;
				ENABLE_TESTABILITY = YES;
				GCC_C_LANGUAGE_STANDARD = "compiler-default";
				GCC_DYNAMIC_NO_PIC = NO;
				GCC_NO_COMMON_BLOCKS = YES;
				GCC_OPTIMIZATION_LEVEL = 0;
				GCC_PREPROCESSOR_DEFINITIONS = (
					"DEBUG=1",
					"$(inherited)",
				);
				GCC_SYMBOLS_PRIVATE_EXTERN = YES;
				GCC_WARN_64_TO_32_BIT_CONVERSION = YES;
				GCC_WARN_ABOUT_RETURN_TYPE = YES_ERROR;
				GCC_WARN_UNDECLARED_SELECTOR = YES;
				GCC_WARN_UNINITIALIZED_AUTOS = YES_AGGRESSIVE;
				GCC_WARN_UNUSED_FUNCTION = YES;
				GCC_WARN_UNUSED_VARIABLE = YES;
				HEADER_SEARCH_PATHS = (
					"$(SOURCE_ROOT)/../source",
					"$(CUGL_INCLUDES)",
				);
				IPHONEOS_DEPLOYMENT_TARGET = 11.4;
				MACOSX_DEPLOYMENT_TARGET = 10.14;
				MTL_ENABLE_DEBUG_INFO = YES;
				ONLY_ACTIVE_ARCH = YES;
				SDKROOT = macosx;
				VALIDATE_WORKSPACE_SKIPPED_SDK_FRAMEWORKS = "OpenGL OpenGLES";
			};
			name = Debug;
		};
		EBBF18A11D74904A008E2001 /* Release */ = {
			isa = XCBuildConfiguration;
			buildSettings = {
				ALWAYS_SEARCH_USER_PATHS = NO;
				CLANG_ANALYZER_LOCALIZABILITY_NONLOCALIZED = YES;
				CLANG_ANALYZER_NONNULL = YES;
				CLANG_CXX_LANGUAGE_STANDARD = "gnu++17";
				CLANG_CXX_LIBRARY = "compiler-default";
				CLANG_ENABLE_MODULES = NO;
				CLANG_ENABLE_OBJC_ARC = NO;
				CLANG_WARN_BLOCK_CAPTURE_AUTORELEASING = YES;
				CLANG_WARN_BOOL_CONVERSION = YES;
				CLANG_WARN_COMMA = YES;
				CLANG_WARN_CONSTANT_CONVERSION = YES;
				CLANG_WARN_DEPRECATED_OBJC_IMPLEMENTATIONS = YES;
				CLANG_WARN_DIRECT_OBJC_ISA_USAGE = YES_ERROR;
				CLANG_WARN_DOCUMENTATION_COMMENTS = NO;
				CLANG_WARN_EMPTY_BODY = YES;
				CLANG_WARN_ENUM_CONVERSION = YES;
				CLANG_WARN_INFINITE_RECURSION = YES;
				CLANG_WARN_INT_CONVERSION = YES;
				CLANG_WARN_NON_LITERAL_NULL_CONVERSION = YES;
				CLANG_WARN_OBJC_IMPLICIT_RETAIN_SELF = YES;
				CLANG_WARN_OBJC_LITERAL_CONVERSION = YES;
				CLANG_WARN_OBJC_ROOT_CLASS = YES_ERROR;
				CLANG_WARN_QUOTED_INCLUDE_IN_FRAMEWORK_HEADER = YES;
				CLANG_WARN_RANGE_LOOP_ANALYSIS = YES;
				CLANG_WARN_STRICT_PROTOTYPES = YES;
				CLANG_WARN_SUSPICIOUS_MOVE = YES;
				CLANG_WARN_UNREACHABLE_CODE = YES;
				CLANG_WARN__DUPLICATE_METHOD_MATCH = YES;
				CODE_SIGN_IDENTITY = "-";
				COPY_PHASE_STRIP = NO;
				CUGL_INCLUDES = "\"$(SRCROOT)/../cugl/include\"";
				DEBUG_INFORMATION_FORMAT = "dwarf-with-dsym";
				ENABLE_NS_ASSERTIONS = NO;
				ENABLE_STRICT_OBJC_MSGSEND = YES;
				GCC_C_LANGUAGE_STANDARD = "compiler-default";
				GCC_NO_COMMON_BLOCKS = YES;
				GCC_SYMBOLS_PRIVATE_EXTERN = YES;
				GCC_WARN_64_TO_32_BIT_CONVERSION = YES;
				GCC_WARN_ABOUT_RETURN_TYPE = YES_ERROR;
				GCC_WARN_UNDECLARED_SELECTOR = YES;
				GCC_WARN_UNINITIALIZED_AUTOS = YES_AGGRESSIVE;
				GCC_WARN_UNUSED_FUNCTION = YES;
				GCC_WARN_UNUSED_VARIABLE = YES;
				HEADER_SEARCH_PATHS = (
					"$(SOURCE_ROOT)/../source",
					"$(CUGL_INCLUDES)",
				);
				IPHONEOS_DEPLOYMENT_TARGET = 11.4;
				MACOSX_DEPLOYMENT_TARGET = 10.14;
				MTL_ENABLE_DEBUG_INFO = NO;
				SDKROOT = macosx;
				VALIDATE_WORKSPACE_SKIPPED_SDK_FRAMEWORKS = "OpenGL OpenGLES";
			};
			name = Release;
		};
		EBBF18A31D74904A008E2001 /* Debug */ = {
			isa = XCBuildConfiguration;
			buildSettings = {
				ASSETCATALOG_COMPILER_APPICON_NAME = AppIcon;
				CLANG_ENABLE_OBJC_WEAK = YES;
				CODE_SIGN_IDENTITY = "-";
				COMBINE_HIDPI_IMAGES = YES;
				DEVELOPMENT_TEAM = KMCB293693;
				INFOPLIST_FILE = "$(SRCROOT)/Resources/Mac-Info.plist";
				LD_RUNPATH_SEARCH_PATHS = "$(inherited) @executable_path/../Frameworks";
				MACOSX_DEPLOYMENT_TARGET = 10.14;
				PRODUCT_BUNDLE_IDENTIFIER = dragonglass.mac.PanicPainter;
				PRODUCT_NAME = "$(TARGET_NAME)";
			};
			name = Debug;
		};
		EBBF18A41D74904A008E2001 /* Release */ = {
			isa = XCBuildConfiguration;
			buildSettings = {
				ASSETCATALOG_COMPILER_APPICON_NAME = AppIcon;
				CLANG_ENABLE_OBJC_WEAK = YES;
				CODE_SIGN_IDENTITY = "-";
				COMBINE_HIDPI_IMAGES = YES;
				DEVELOPMENT_TEAM = KMCB293693;
				INFOPLIST_FILE = "$(SRCROOT)/Resources/Mac-Info.plist";
				LD_RUNPATH_SEARCH_PATHS = "$(inherited) @executable_path/../Frameworks";
				MACOSX_DEPLOYMENT_TARGET = 10.14;
				PRODUCT_BUNDLE_IDENTIFIER = dragonglass.mac.PanicPainter;
				PRODUCT_NAME = "$(TARGET_NAME)";
			};
			name = Release;
		};
/* End XCBuildConfiguration section */

/* Begin XCConfigurationList section */
		EB22BF7B25D0E8BD002ACE41 /* Build configuration list for PBXNativeTarget "PanicPainter (Sim)" */ = {
			isa = XCConfigurationList;
			buildConfigurations = (
				EB22BF7425D0E8BD002ACE41 /* Debug */,
				EB22BF7525D0E8BD002ACE41 /* Release */,
			);
			defaultConfigurationIsVisible = 0;
			defaultConfigurationName = Release;
		};
		EB7454A01D74D75C002FBAE6 /* Build configuration list for PBXNativeTarget "PanicPainter (iOS)" */ = {
			isa = XCConfigurationList;
			buildConfigurations = (
				EB7454A11D74D75C002FBAE6 /* Debug */,
				EB7454A21D74D75C002FBAE6 /* Release */,
			);
			defaultConfigurationIsVisible = 0;
			defaultConfigurationName = Release;
		};
		EBBF188C1D74904A008E2001 /* Build configuration list for PBXProject "PanicPainter" */ = {
			isa = XCConfigurationList;
			buildConfigurations = (
				EBBF18A01D74904A008E2001 /* Debug */,
				EBBF18A11D74904A008E2001 /* Release */,
			);
			defaultConfigurationIsVisible = 0;
			defaultConfigurationName = Release;
		};
		EBBF18A21D74904A008E2001 /* Build configuration list for PBXNativeTarget "PanicPainter (Mac)" */ = {
			isa = XCConfigurationList;
			buildConfigurations = (
				EBBF18A31D74904A008E2001 /* Debug */,
				EBBF18A41D74904A008E2001 /* Release */,
			);
			defaultConfigurationIsVisible = 0;
			defaultConfigurationName = Release;
		};
/* End XCConfigurationList section */
	};
	rootObject = EBBF18891D74904A008E2001 /* Project object */;
}<|MERGE_RESOLUTION|>--- conflicted
+++ resolved
@@ -123,19 +123,12 @@
 		EE14AAAE26459B4D0005E122 /* PPSettingsScene.cpp in Sources */ = {isa = PBXBuildFile; fileRef = EE14AAAB26459B4D0005E122 /* PPSettingsScene.cpp */; };
 		EE14AAB426459B5C0005E122 /* PPDangerBar.cpp in Sources */ = {isa = PBXBuildFile; fileRef = EE14AAB226459B5C0005E122 /* PPDangerBar.cpp */; };
 		EE14AAB526459B5C0005E122 /* PPDangerBar.cpp in Sources */ = {isa = PBXBuildFile; fileRef = EE14AAB226459B5C0005E122 /* PPDangerBar.cpp */; };
-<<<<<<< HEAD
 		EE14ABA3264AF3430005E122 /* PPSaveController.cpp in Sources */ = {isa = PBXBuildFile; fileRef = EE14AB9E264AF3430005E122 /* PPSaveController.cpp */; };
 		EE14ABA4264AF3430005E122 /* PPSaveController.cpp in Sources */ = {isa = PBXBuildFile; fileRef = EE14AB9E264AF3430005E122 /* PPSaveController.cpp */; };
 		EE14ABB0264AF3620005E122 /* PPSoundController.cpp in Sources */ = {isa = PBXBuildFile; fileRef = EE14ABAF264AF3620005E122 /* PPSoundController.cpp */; };
 		EE14ABB1264AF3620005E122 /* PPSoundController.cpp in Sources */ = {isa = PBXBuildFile; fileRef = EE14ABAF264AF3620005E122 /* PPSoundController.cpp */; };
 		EE14ABB6264AF39C0005E122 /* music in Resources */ = {isa = PBXBuildFile; fileRef = EE14ABB5264AF39C0005E122 /* music */; };
 		EE14ABB7264AF39C0005E122 /* music in Resources */ = {isa = PBXBuildFile; fileRef = EE14ABB5264AF39C0005E122 /* music */; };
-=======
-		EE14AB84264753D70005E122 /* PPSoundController.cpp in Sources */ = {isa = PBXBuildFile; fileRef = EE14AB83264753D70005E122 /* PPSoundController.cpp */; };
-		EE14AB85264753D70005E122 /* PPSoundController.cpp in Sources */ = {isa = PBXBuildFile; fileRef = EE14AB83264753D70005E122 /* PPSoundController.cpp */; };
-		EE14AB8A264757290005E122 /* music in Resources */ = {isa = PBXBuildFile; fileRef = EE14AB89264757290005E122 /* music */; };
-		EE14AB8B264757290005E122 /* music in Resources */ = {isa = PBXBuildFile; fileRef = EE14AB89264757290005E122 /* music */; };
->>>>>>> 4e90e336
 		EE1BF6CC261F96400045482E /* PPLevelSelectScene.cpp in Sources */ = {isa = PBXBuildFile; fileRef = EE1BF6C4261F96400045482E /* PPLevelSelectScene.cpp */; };
 		EE1BF6CD261F96400045482E /* PPMenuScene.cpp in Sources */ = {isa = PBXBuildFile; fileRef = EE1BF6CB261F96400045482E /* PPMenuScene.cpp */; };
 		EE1BF6DD2620B6AB0045482E /* PPLevelSelectScene.cpp in Sources */ = {isa = PBXBuildFile; fileRef = EE1BF6C4261F96400045482E /* PPLevelSelectScene.cpp */; };
@@ -266,17 +259,11 @@
 		EE14AAAC26459B4D0005E122 /* PPSettingsScene.h */ = {isa = PBXFileReference; fileEncoding = 4; lastKnownFileType = sourcecode.c.h; path = PPSettingsScene.h; sourceTree = "<group>"; };
 		EE14AAB226459B5C0005E122 /* PPDangerBar.cpp */ = {isa = PBXFileReference; fileEncoding = 4; lastKnownFileType = sourcecode.cpp.cpp; path = PPDangerBar.cpp; sourceTree = "<group>"; };
 		EE14AAB326459B5C0005E122 /* PPDangerBar.h */ = {isa = PBXFileReference; fileEncoding = 4; lastKnownFileType = sourcecode.c.h; path = PPDangerBar.h; sourceTree = "<group>"; };
-<<<<<<< HEAD
 		EE14AB9E264AF3430005E122 /* PPSaveController.cpp */ = {isa = PBXFileReference; fileEncoding = 4; lastKnownFileType = sourcecode.cpp.cpp; path = PPSaveController.cpp; sourceTree = "<group>"; };
 		EE14ABA2264AF3430005E122 /* PPSaveController.h */ = {isa = PBXFileReference; fileEncoding = 4; lastKnownFileType = sourcecode.c.h; path = PPSaveController.h; sourceTree = "<group>"; };
 		EE14ABAE264AF3620005E122 /* PPSoundController.h */ = {isa = PBXFileReference; fileEncoding = 4; lastKnownFileType = sourcecode.c.h; path = PPSoundController.h; sourceTree = "<group>"; };
 		EE14ABAF264AF3620005E122 /* PPSoundController.cpp */ = {isa = PBXFileReference; fileEncoding = 4; lastKnownFileType = sourcecode.cpp.cpp; path = PPSoundController.cpp; sourceTree = "<group>"; };
 		EE14ABB5264AF39C0005E122 /* music */ = {isa = PBXFileReference; lastKnownFileType = folder; path = music; sourceTree = "<group>"; };
-=======
-		EE14AB7F264753D70005E122 /* PPSoundController.h */ = {isa = PBXFileReference; fileEncoding = 4; lastKnownFileType = sourcecode.c.h; path = PPSoundController.h; sourceTree = "<group>"; };
-		EE14AB83264753D70005E122 /* PPSoundController.cpp */ = {isa = PBXFileReference; fileEncoding = 4; lastKnownFileType = sourcecode.cpp.cpp; path = PPSoundController.cpp; sourceTree = "<group>"; };
-		EE14AB89264757290005E122 /* music */ = {isa = PBXFileReference; lastKnownFileType = folder; path = music; sourceTree = "<group>"; };
->>>>>>> 4e90e336
 		EE1BF6C4261F96400045482E /* PPLevelSelectScene.cpp */ = {isa = PBXFileReference; fileEncoding = 4; lastKnownFileType = sourcecode.cpp.cpp; path = PPLevelSelectScene.cpp; sourceTree = "<group>"; };
 		EE1BF6C5261F96400045482E /* PPLevelSelectScene.h */ = {isa = PBXFileReference; fileEncoding = 4; lastKnownFileType = sourcecode.c.h; path = PPLevelSelectScene.h; sourceTree = "<group>"; };
 		EE1BF6CA261F96400045482E /* PPMenuScene.h */ = {isa = PBXFileReference; fileEncoding = 4; lastKnownFileType = sourcecode.c.h; path = PPMenuScene.h; sourceTree = "<group>"; };
@@ -404,13 +391,10 @@
 				C5621DAB2604F0C900875B72 /* PPGlobalConfigController.h */,
 				C5621DAA2604F0C100875B72 /* PPInputController.cpp */,
 				C5621DAD2604F0F100875B72 /* PPInputController.h */,
-<<<<<<< HEAD
-=======
 				EEBC475E2638DEA200748B81 /* PPSaveController.cpp */,
 				EE14AB83264753D70005E122 /* PPSoundController.cpp */,
 				EE14AB7F264753D70005E122 /* PPSoundController.h */,
 				EEBC47622638DEA200748B81 /* PPSaveController.h */,
->>>>>>> 4e90e336
 			);
 			path = controllers;
 			sourceTree = "<group>";
@@ -494,11 +478,7 @@
 		EB2BE9B71D749870002FE78B /* Assets */ = {
 			isa = PBXGroup;
 			children = (
-<<<<<<< HEAD
 				EE14ABB5264AF39C0005E122 /* music */,
-=======
-				EE14AB89264757290005E122 /* music */,
->>>>>>> 4e90e336
 				EEBC479D2638E3B700748B81 /* widgets */,
 				C5FB321325F4147D000694C3 /* config */,
 				C5FB321225F4147C000694C3 /* fonts */,
@@ -792,11 +772,7 @@
 			isa = PBXResourcesBuildPhase;
 			buildActionMask = 2147483647;
 			files = (
-<<<<<<< HEAD
 				EE14ABB7264AF39C0005E122 /* music in Resources */,
-=======
-				EE14AB8B264757290005E122 /* music in Resources */,
->>>>>>> 4e90e336
 				EB7454D01D750623002FBAE6 /* textures in Resources */,
 				EB7454AB1D74D846002FBAE6 /* iOS.xcassets in Resources */,
 				EB7454AC1D74D846002FBAE6 /* Landscape.storyboard in Resources */,
@@ -820,11 +796,7 @@
 				C5FB321425F4147D000694C3 /* levels in Resources */,
 				EEBC479E2638E3B700748B81 /* widgets in Resources */,
 				C5FB321D25F4147D000694C3 /* config in Resources */,
-<<<<<<< HEAD
 				EE14ABB6264AF39C0005E122 /* music in Resources */,
-=======
-				EE14AB8A264757290005E122 /* music in Resources */,
->>>>>>> 4e90e336
 				C5FB321725F4147D000694C3 /* scenes in Resources */,
 			);
 			runOnlyForDeploymentPostprocessing = 0;
