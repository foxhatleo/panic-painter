{
    "scene2s": {
      "settingsscene": {
        "type": "Node",
        "comment"   : "This is the root node of the scene for settings",
        "format": {
          "type": "Anchored"
        },
        "children": {
            "colorblind": {
              "type": "Button",
              "data": {
                "upnode": "up",
                "downnode": "down",
                "visible"  : true,
                "pushsize" : true,
                "anchor" : [0, 0]
              },
              "children": {
                "up": {
                  "type": "Image",
                  "data": {
                    "texture": "offbutton"
                  }
                },
                "down": {
                    "type": "Image",
                    "data": {
                      "texture": "onbutton"
                    }
                }
<<<<<<< HEAD
              },
              "layout": {
                "x_offset": 0.12,
                "y_offset": 0.35
=======
>>>>>>> 77103809
              }
            },
            "leftPalette": {
              "type": "Button",
              "data": {
                "upnode": "up",
                "downnode": "down",
                "visible"  : true,
                "pushsize" : true,
                "anchor" : [0, 0]
              },
              "children": {
                "up": {
                  "type": "Image",
                  "data": {
                    "texture": "paletteright"
                  }
                },
                "down": {
                  "type": "Image",
                  "data": {
                    "texture": "paletteleft"
                  }
                }
<<<<<<< HEAD
              },
              "layout": {
                "x_offset": 0.125,
                "y_offset": 0.2
              }
            },
            "visualeffect": {
              "type": "Button",
              "data": {
                "upnode": "up",
                "downnode": "down",
                "visible"  : true,
                "pushsize" : true,
                "anchor" : [0.5, 0.5]
              },
              "children": {
                "up": {
                  "type": "Image",
                  "data": {
                    "texture": "paletteright"
                  }
                },
                "down": {
                  "type": "Image",
                  "data": {
                    "texture": "paletteleft"
                  }
                }
              },
              "layout": {
                "x_offset": 0.125,
                "y_offset": 0.075
=======
>>>>>>> 77103809
              }
            },
            "music": {
              "type": "Button",
              "data": {
                "upnode": "up",
                "downnode": "down",
                "visible"  : true,
                "pushsize" : true,
                "anchor" : [0, 0]
              },
              "children": {
                "up": {
                  "type": "Image",
                  "data": {
                    "texture": "offbutton"
                  }
                },
                "down": {
                    "type": "Image",
                    "data": {
                      "texture": "onbutton"
                    }
                }
              }
            },
            "sfx": {
              "type": "Button",
              "data": {
                "upnode": "up",
                "downnode": "down",
                "visible"  : true,
                "pushsize" : true,
                "anchor" : [0.5, 0.5]
              },
              "children": {
                "up": {
                  "type": "Image",
                  "data": {
                    "texture": "offbutton"
                  }
                },
                "down": {
                    "type": "Image",
                    "data": {
                      "texture": "onbutton"
                    }
                }
              },
              "layout": {
                "x_offset": 0.12,
                "y_offset": -0.2
              }
            },
            "reset": {
                "type": "Button",
                "data": {
                  "upnode": "up",
                  "visible"  : true,
                  "pushsize" : true,
                  "anchor" : [0, 0]
                },
                "children": {
                  "up": {
                    "type": "Image",
                    "data": {
                      "texture": "resetbutton"
                    }
                  }
                }
            },
            "menubutton": {
                "type": "Button",
                "data": {
                  "upnode": "up",
                  "visible"  : true,
                  "pushsize" : true,
                  "anchor" : [2.4, -1.0]                
                },
                "children": {
                  "up": {
                    "type": "Image",
                    "data": {
                      "texture": "menubutton"
                    }
                  }
                },
                "layout": {
                    "padding" : [0,0,0,50]
                }
            }
        }
    }
  }
}<|MERGE_RESOLUTION|>--- conflicted
+++ resolved
@@ -29,13 +29,10 @@
                       "texture": "onbutton"
                     }
                 }
-<<<<<<< HEAD
               },
               "layout": {
                 "x_offset": 0.12,
                 "y_offset": 0.35
-=======
->>>>>>> 77103809
               }
             },
             "leftPalette": {
@@ -60,7 +57,6 @@
                     "texture": "paletteleft"
                   }
                 }
-<<<<<<< HEAD
               },
               "layout": {
                 "x_offset": 0.125,
@@ -93,8 +89,6 @@
               "layout": {
                 "x_offset": 0.125,
                 "y_offset": 0.075
-=======
->>>>>>> 77103809
               }
             },
             "music": {
