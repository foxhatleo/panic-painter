--- conflicted
+++ resolved
@@ -9,14 +9,12 @@
      "panda": {
          "file": "textures/characters/panda.png"
      },
-<<<<<<< HEAD
     "background": {
       "file": "textures/background.png"
     },
     "talk_bubble": {
       "file": "textures/talk_bubble.png"
-    }
-=======
+    },
      "cat-1": {
          "file": "textures/characters/cat-1.png"
      },
@@ -43,11 +41,7 @@
      },
      "octopus": {
          "file": "textures/characters/octopus.png"
-     },
-     "background": {
-         "file": "textures/background.png"
      }
->>>>>>> 1aec094f
   },
   "jsons": {
     "global": "config/global.json",
