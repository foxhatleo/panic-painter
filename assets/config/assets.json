--- conflicted
+++ resolved
@@ -283,12 +283,14 @@
       "size": 40
     }
   },
-<<<<<<< HEAD
   "sounds": {
-    "music1": { "file": "music/music1.wav", "stream": true, "type": "sample" }
-=======
+    "music1": {
+      "file": "music/music1.wav",
+      "stream": true,
+      "type": "sample"
+    }
+  }.
   "widgets": {
     "textbutton" : "widgets/textbutton.json"
->>>>>>> 0fb5d452
   }
 }