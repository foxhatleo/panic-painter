{
  "textures": {
    "color-circle": {
      "file": "textures/shapes/color_circle.png"
    },
    "color-heart": {
      "file": "textures/shapes/heart.png"
    },
    "color-square": {
      "file": "textures/shapes/square.png"
    },
    "color-star": {
      "file": "textures/shapes/star.png"
    },
    "color-triangle": {
      "file": "textures/shapes/triangle.png"
    },
    "palette": {
      "file": "textures/palette.png"
    },
    "panda": {
      "file": "textures/characters/panda.png"
    },
    "background": {
      "file": "textures/background.png"
    },
    "menubackground": {
      "file": "textures/menubackground.png"
    },
    "talk-bubble": {
      "file": "textures/talk_bubble.png"
    },
    "cat-1": {
      "file": "textures/characters/cat-1.png"
    },
    "cat-2": {
      "file": "textures/characters/cat-2.png"
    },
    "bird-1": {
      "file": "textures/characters/bird-1.png"
    },
    "bird-2": {
      "file": "textures/characters/bird-2.png"
    },
    "dog-1": {
      "file": "textures/characters/dog-1.png"
    },
    "dog-2": {
      "file": "textures/characters/dog-2.png"
    },
    "dog-3": {
      "file": "textures/characters/dog-3.png"
    },
    "frog": {
      "file": "textures/characters/frog.png"
    },
    "octopus": {
      "file": "textures/characters/octopus.png"
    },
    "husky-blink": {
      "file": "textures/characters/husky_blink.png"
    },
    "husky-emotion-1": {
      "file": "textures/characters/husky_no_tears.png"
    },
    "husky-emotion-2": {
      "file": "textures/characters/husky_emotion_stage2.png"
    },
    "husky-emotion-3": {
      "file": "textures/characters/husky_emotion_stage3.png"
    },
    "husky-walk": {
      "file": "textures/characters/husky_walk.png"
    },
    "samoyed-blink": {
      "file": "textures/characters/samoyed_blink.png"
    },
    "samoyed-emotion-1": {
      "file": "textures/characters/samoyed_emotion_stage1.png"
    },
    "samoyed-emotion-2": {
      "file": "textures/characters/samoyed_emotion_stage2.png"
    },
    "samoyed-emotion-3": {
      "file": "textures/characters/samoyed_emotion_stage3.png"
    },
    "cat1-blink": {
      "file": "textures/characters/cat1_blink.png"
    },
    "cat1-emotion-1": {
      "file": "textures/characters/cat1_frown.png"
    },
    "cat1-emotion-2": {
      "file": "textures/characters/cat1_angry.png"
    },
    "cat1-emotion-3": {
      "file": "textures/characters/cat1_very_angry.png"
    },
    "cat2-blink": {
      "file": "textures/characters/cat2_blink.png"
    },
    "cat2-emotion-1": {
      "file": "textures/characters/cat2_frown.png"
    },
    "cat2-emotion-2": {
      "file": "textures/characters/cat2_angry.png"
    },
    "cat2-emotion-3": {
      "file": "textures/characters/cat2_very_angry.png"
    },
    "obstacle-inactive": {
      "file": "textures/characters/flower_inactive.png"
    },
    "obstacle-active": {
      "file": "textures/characters/flower_active.png"
    },
    "obstacle-explode": {
      "file": "textures/characters/flower_explode.png"
    },
    "chick-blink": {
      "file": "textures/characters/chick_blink.png"
    },
    "chick-emotion-1": {
      "file": "textures/characters/chick_frown.png"
    },
    "chick-emotion-2": {
      "file": "textures/characters/chick_angry.png"
    },
    "chick-emotion-3": {
      "file": "textures/characters/chick_very_angry.png"
    },
    "octo-blink": {
      "file": "textures/characters/octo_blink.png"
    },
    "octo-emotion-1": {
      "file": "textures/characters/octo_frown.png"
    },
    "octo-emotion-2": {
      "file": "textures/characters/octo_angry.png"
    },
    "octo-emotion-3": {
      "file": "textures/characters/octo_very_angry.png"
    },
    "level-timer-foreground": {
      "file": "textures/level-progress/level-timer-foreground.png"
    },
    "level-timer-background": {
      "file": "textures/level-progress/level-timer-background.png"
    },
    "levelsbutton": {
      "file": "textures/menu/levelsbutton.png"
    },
    "playbutton": {
      "file": "textures/menu/playbutton.png"
    },
    "settingsbutton": {
      "file": "textures/menu/settingsbutton.png"
    },
    "stand": {
      "file": "textures/menu/stand.png"
    },
    "greensplatter": {
      "file": "textures/menu/greensplatter.png"
    },
    "redsplatter": {
      "file": "textures/menu/redsplatter.png"
    },
    "levelcomplete": {
      "file": "textures/levelcomplete.png"
    },
    "levelbutton": {
      "file": "textures/levelselect/levelbutton.png"
    },
    "levelbuttonpass": {
      "file": "textures/levelselect/levelbuttonpass.png"
    },
    "0star": {
      "file": "textures/levelselect/0star.png"
    },
    "1star": {
      "file": "textures/levelselect/1star.png"
    },
    "2star": {
      "file": "textures/levelselect/2star.png"
    },
    "3star": {
      "file": "textures/levelselect/3star.png"
    },
    "level1": {
      "file": "textures/levelselect/level1.png"
    },
    "level2": {
      "file": "textures/levelselect/level2.png"
    },
    "level3": {
      "file": "textures/levelselect/level3.png"
    },
    "backbutton": {
      "file": "textures/backbutton.png"
    },
    "menubutton": {
      "file": "textures/menubutton.png"
    },
    "pauseexit": {
      "file": "textures/pause/pauseexit.png"
    },
    "pauserestart": {
      "file": "textures/pause/pauserestart.png"
    },
    "pauseresume": {
      "file": "textures/pause/pauseresume.png"
    },
    "museum-bg": {
      "file": "textures/level-backgrounds/museum.png"
    },
    "city-bg": {
      "file": "textures/level-backgrounds/city.png"
    },
    "house-bg": {
      "file": "textures/level-backgrounds/home.png"
    },
    "island-bg": {
      "file": "textures/level-backgrounds/island.png"
    },
    "feedbackno": {
      "file": "textures/feedbackno.png"
    },
    "feedbackyes": {
      "file": "textures/feedbackyes.png"
    },
    "space-bg": {
      "file": "textures/level-backgrounds/space.png"
    },
    "worldselect-city": {
      "file": "textures/levelselect/worldselect-city.png"
    },
    "worldselect-eiffel": {
      "file": "textures/levelselect/worldselect-eiffeltower.png"
    },
    "worldselect-house": {
      "file": "textures/levelselect/worldselect-house.png"
    },
    "worldselect-island": {
      "file": "textures/levelselect/worldselect-island.png"
    },
    "worldselect-paint": {
      "file": "textures/levelselect/worldselect-paint.png"
    },
    "worldselect-museum": {
      "file": "textures/levelselect/worldselect-museum.png"
    },
    "worldselect-space": {
      "file": "textures/levelselect/worldselect-space.png"
    },
    "worldselect-background": {
      "file": "textures/levelselect/worldselect-background.png"
    },
    "city-button-1": {
      "file": "textures/levelselect/level-blue-1.png"
    },
    "city-button-2": {
      "file": "textures/levelselect/level-blue-2.png"
    },
    "museum-button-1": {
      "file": "textures/levelselect/level-red-1.png"
    },
    "museum-button-2": {
      "file": "textures/levelselect/level-red-2.png"
    },
    "island-button-1": {
      "file": "textures/levelselect/level-brown-1.png"
    },
    "island-button-2": {
      "file": "textures/levelselect/level-brown-2.png"
    },
    "house-button-1": {
      "file": "textures/levelselect/level-blue-1.png"
    },
    "house-button-2": {
      "file": "textures/levelselect/level-blue-2.png"
    },
    "space-button-1": {
      "file": "textures/levelselect/level-purple-1.png"
    },
    "space-button-2": {
      "file": "textures/levelselect/level-purple-2.png"
    },
    "eiffel-button-1": {
      "file": "textures/levelselect/level-yellow-1.png"
    },
    "eiffel-button-2": {
      "file": "textures/levelselect/level-yellow-2.png"
    },
<<<<<<< HEAD
    "0star": {
      "file": "textures/stars/0star.png"
    },
    "1star": {
      "file": "textures/stars/1star.png"
    },
    "2star": {
      "file": "textures/stars/2star.png"
    },
    "3star": {
      "file": "textures/stars/3star.png"
=======
    "resetbutton": {
      "file": "textures/settings/resetbutton.png"
    },
    "offbutton": {
      "file": "textures/settings/offbutton.png"
    },
    "onbutton": {
      "file": "textures/settings/onbutton.png"
    },
    "paletteleft": {
      "file": "textures/settings/paletteleft.png"
    },
    "paletteright": {
      "file": "textures/settings/paletteright.png"
    },
    "settings-tray": {
      "file": "textures/settings/settings-tray.png"
>>>>>>> ccb0c75e
    }
  },
  "jsons": {
    "global": "config/global.json",
    "load": "scenes/loading.json",
    "menu": "scenes/menu.json",
    "worldselect": "scenes/worldselect.json",
    "levelselect": "scenes/levelselect.json",
    "gameplay": "levels/gameplay.json",
    "settings": "scenes/settings.json",
    "level1": "levels/level1.json",
    "level2": "levels/level2.json",
    "level3": "levels/level3.json",
    "museum-1" : "levels/museum-1.json",
    "museum-2" : "levels/museum-2.json",
    "museum-3" : "levels/museum-3.json",
    "museum-4" : "levels/museum-4.json",
    "museum-5" : "levels/museum-5.json",
    "city-1" : "levels/city-1.json",
    "city-2" : "levels/city-2.json",
    "city-3" : "levels/city-3.json",
    "city-4" : "levels/city-4.json",
    "city-5" : "levels/city-5.json",
    "space-1" : "levels/space-1.json",
    "space-2" : "levels/space-2.json",
    "space-3" : "levels/space-3.json",
    "space-4" : "levels/space-4.json",
    "space-5" : "levels/space-5.json",
    "island-1" : "levels/island-1.json",
    "island-2" : "levels/island-2.json",
    "island-3" : "levels/island-3.json",
    "island-4" : "levels/island-4.json",
    "island-5" : "levels/island-5.json",
    "house-1" : "levels/house-1.json",
    "house-2" : "levels/house-2.json",
    "house-3" : "levels/house-3.json",
    "house-4" : "levels/house-4.json",
    "house-5" : "levels/house-5.json"
  },
  "fonts": {
    "roboto": {
      "file": "fonts/Roboto-Regular.ttf",
      "size": 30
    },
    "roboto-mobile": {
      "file": "fonts/Roboto-Regular.ttf",
      "size": 80
    },
    "jua": {
      "file": "fonts/Jua-Regular.ttf",
      "size": 120
    }
  },
  "widgets": {
    "textbutton" : "widgets/textbutton.json"
  }
}<|MERGE_RESOLUTION|>--- conflicted
+++ resolved
@@ -291,7 +291,6 @@
     "eiffel-button-2": {
       "file": "textures/levelselect/level-yellow-2.png"
     },
-<<<<<<< HEAD
     "0star": {
       "file": "textures/stars/0star.png"
     },
@@ -303,7 +302,6 @@
     },
     "3star": {
       "file": "textures/stars/3star.png"
-=======
     "resetbutton": {
       "file": "textures/settings/resetbutton.png"
     },
@@ -321,7 +319,6 @@
     },
     "settings-tray": {
       "file": "textures/settings/settings-tray.png"
->>>>>>> ccb0c75e
     }
   },
   "jsons": {
