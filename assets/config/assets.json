{
  "textures": {
    "color-circle": {
      "file": "textures/shapes/color_circle.png"
    },
    "color-circle-border": {
      "file": "textures/shapes/circle-border.png"
    },
    "color-heart": {
      "file": "textures/shapes/heart.png"
    },
    "color-heart-border": {
      "file": "textures/shapes/heart-border.png"
    },
    "color-square": {
      "file": "textures/shapes/square.png"
    },
    "color-square-border": {
      "file": "textures/shapes/square-border.png"
    },
    "color-star": {
      "file": "textures/shapes/star.png"
    },
    "color-triangle": {
      "file": "textures/shapes/triangle.png"
    },
    "color-triangle-border": {
      "file": "textures/shapes/triangle-border.png"
    },
    "color-diamond": {
      "file": "textures/shapes/diamond.png"
    },
    "color-diamond-border": {
      "file": "textures/shapes/diamond-border.png"
    },
    "palette-3": {
      "file": "textures/palette/palette-3.png"
    },
    "palette-4": {
      "file": "textures/palette/palette-4.png"
    },
    "palette-5": {
      "file": "textures/palette/palette-5.png"
    },
    "background": {
      "file": "textures/background.png"
    },
    "menubackground": {
      "file": "textures/menubackground.png"
    },
    "talk-bubble": {
      "file": "textures/talk_bubble.png"
    },
    "husky-blink-1": {
      "file": "textures/characters/husky_blink.png"
    },
    "husky-blink-2": {
      "file": "textures/characters/husky_blink_2.png"
    },
    "husky-blink-3": {
      "file": "textures/characters/husky_blink_3.png"
    },
    "husky-emotion-1": {
      "file": "textures/characters/husky_no_tears.png"
    },
    "husky-emotion-2": {
      "file": "textures/characters/husky_emotion_stage2.png"
    },
    "husky-emotion-3": {
      "file": "textures/characters/husky_emotion_stage3.png"
    },
    "husky-walk": {
      "file": "textures/characters/husky_walk.png"
    },
    "bird-blink-1": {
      "file": "textures/characters/bird_blink.png"
    },
    "bird-blink-2": {
      "file": "textures/characters/bird_blink2.png"
    },
    "bird-blink-3": {
      "file": "textures/characters/bird_blink3.png"
    },
    "bird-emotion-1": {
      "file": "textures/characters/bird_frown.png"
    },
    "bird-emotion-2": {
      "file": "textures/characters/bird_angry.png"
    },
    "bird-emotion-3": {
      "file": "textures/characters/bird_very_angry.png"
    },
    "bird-walk": {
      "file": "textures/characters/bird_walk.png"
    },
    "octo-blink-1": {
      "file": "textures/characters/octo_blink.png"
    },
    "octo-blink-2": {
      "file": "textures/characters/octo_blink2.png"
    },
    "octo-blink-3": {
      "file": "textures/characters/octo_blink3.png"
    },
    "octo-emotion-1": {
      "file": "textures/characters/octo_frown.png"
    },
    "octo-emotion-2": {
      "file": "textures/characters/octo_angry.png"
    },
    "octo-emotion-3": {
      "file": "textures/characters/octo_very_angry.png"
    },
    "octo-walk": {
      "file": "textures/characters/octo_walk.png"
    },
    "panda-blink-1": {
      "file": "textures/characters/panda_blink.png"
    },
    "panda-blink-2": {
      "file": "textures/characters/panda_blink2.png"
    },
    "panda-blink-3": {
      "file": "textures/characters/panda_blink3.png"
    },
    "panda-emotion-1": {
      "file": "textures/characters/panda_frown.png"
    },
    "panda-emotion-2": {
      "file": "textures/characters/panda_angry.png"
    },
    "panda-emotion-3": {
      "file": "textures/characters/panda_very_angry.png"
    },
    "panda-walk": {
      "file": "textures/characters/panda_walk.png"
    },
    "llama-blink-1": {
      "file": "textures/characters/llama_blink.png"
    },
    "llama-blink-2": {
      "file": "textures/characters/llama_blink2.png"
    },
    "llama-blink-3": {
      "file": "textures/characters/llama_blink3.png"
    },
    "llama-emotion-1": {
      "file": "textures/characters/llama_frown.png"
    },
    "llama-emotion-2": {
      "file": "textures/characters/llama_angry.png"
    },
    "llama-emotion-3": {
      "file": "textures/characters/llama_very_angry.png"
    },
    "llama-walk": {
      "file": "textures/characters/llama_walk.png"
    },
    "frog-blink-1": {
      "file": "textures/characters/frog_blink.png"
    },
    "frog-blink-2": {
      "file": "textures/characters/frog_blink2.png"
    },
    "frog-blink-3": {
      "file": "textures/characters/frog_blink3.png"
    },
    "frog-emotion-1": {
      "file": "textures/characters/frog_frown.png"
    },
    "frog-emotion-2": {
      "file": "textures/characters/frog_angry.png"
    },
    "frog-emotion-3": {
      "file": "textures/characters/frog_very_angry.png"
    },
    "frog-walk": {
      "file": "textures/characters/frog_walk.png"
    },
    "samoyed-blink-1": {
      "file": "textures/characters/samoyed_blink.png"
    },
    "samoyed-blink-2": {
      "file": "textures/characters/samoyed_blink2.png"
    },
    "samoyed-blink-3": {
      "file": "textures/characters/samoyed_blink3.png"
    },
    "samoyed-emotion-1": {
      "file": "textures/characters/samoyed_frown.png"
    },
    "samoyed-emotion-2": {
      "file": "textures/characters/black_angry.png"
    },
    "samoyed-emotion-3": {
      "file": "textures/characters/black_very_angry.png"
    },
    "samoyed-walk": {
      "file": "textures/characters/samoyed_walk.png"
    },
    "cat1-blink-1": {
      "file": "textures/characters/cat1_blink.png"
    },
    "cat1-blink-2": {
      "file": "textures/characters/cat1_blink2.png"
    },
    "cat1-blink-3": {
      "file": "textures/characters/cat1_blink3.png"
    },
    "cat1-emotion-1": {
      "file": "textures/characters/cat1_frown.png"
    },
    "cat1-emotion-2": {
      "file": "textures/characters/cat1_angry.png"
    },
    "cat1-emotion-3": {
      "file": "textures/characters/cat1_very_angry.png"
    },
    "cat1-walk": {
      "file": "textures/characters/cat1_walk.png"
    },
    "cat2-blink-1": {
      "file": "textures/characters/cat2_blink.png"
    },
    "cat2-blink-2": {
      "file": "textures/characters/cat2_blink2.png"
    },
    "cat2-blink-3": {
      "file": "textures/characters/cat2_blink3.png"
    },
    "cat2-emotion-1": {
      "file": "textures/characters/cat2_frown.png"
    },
    "cat2-emotion-2": {
      "file": "textures/characters/cat2_angry.png"
    },
    "cat2-emotion-3": {
      "file": "textures/characters/cat2_very_angry.png"
    },
    "cat2-walk": {
      "file": "textures/characters/cat2_walk.png"
    },
    "obstacle-inactive": {
      "file": "textures/characters/flower_inactive.png"
    },
    "obstacle-active": {
      "file": "textures/characters/flower_active.png"
    },
    "obstacle-explode": {
      "file": "textures/characters/flower_explode.png"
    },
    "chick-blink-1": {
      "file": "textures/characters/chick_blink.png"
    },
    "chick-blink-2": {
      "file": "textures/characters/chick_blink2.png"
    },
    "chick-blink-3": {
      "file": "textures/characters/chick_blink3.png"
    },
    "chick-emotion-1": {
      "file": "textures/characters/chick_frown.png"
    },
    "chick-emotion-2": {
      "file": "textures/characters/chick_angry.png"
    },
    "chick-emotion-3": {
      "file": "textures/characters/chick_very_angry.png"
    },
    "chick-walk": {
      "file": "textures/characters/chick_walk.png"
    },
    "health": {
      "file": "textures/characters/health.png"
    },
    "playbutton": {
      "file": "textures/menu/playbutton.png"
    },
    "settingsbutton": {
      "file": "textures/menu/settingsbutton.png"
    },
    "stand": {
      "file": "textures/menu/stand.png"
    },
    "greensplatter": {
      "file": "textures/menu/greensplatter.png"
    },
    "redsplatter": {
      "file": "textures/menu/redsplatter.png"
    },
    "levelcomplete": {
      "file": "textures/levelcomplete.png"
    },
    "levelfailed": {
      "file": "textures/levelfailed.png"
    },
    "backbutton": {
      "file": "textures/backbutton.png"
    },
    "menubutton": {
      "file": "textures/menubutton.png"
    },
    "pauseexit": {
      "file": "textures/pause/pauseexit.png"
    },
    "pauserestart": {
      "file": "textures/pause/pauserestart.png"
    },
    "pauseresume": {
      "file": "textures/pause/pauseresume.png"
    },
    "museum-bg": {
      "file": "textures/level-backgrounds/museum.png"
    },
    "city-bg": {
      "file": "textures/level-backgrounds/city.png"
    },
    "house-bg": {
      "file": "textures/level-backgrounds/home.png"
    },
    "island-bg": {
      "file": "textures/level-backgrounds/island.png"
    },
    "eiffel-bg": {
      "file": "textures/level-backgrounds/eiffel.png"
    },
    "feedbackno": {
      "file": "textures/feedbackno.png"
    },
    "feedbackyes": {
      "file": "textures/feedbackyes.png"
    },
    "space-bg": {
      "file": "textures/level-backgrounds/space.png"
    },
    "worldselect-city": {
      "file": "textures/levelselect/worldselect-city.png"
    },
    "worldselect-eiffel": {
      "file": "textures/levelselect/worldselect-eiffeltower.png"
    },
    "worldselect-house": {
      "file": "textures/levelselect/worldselect-house.png"
    },
    "worldselect-island": {
      "file": "textures/levelselect/worldselect-island.png"
    },
    "worldselect-paint": {
      "file": "textures/levelselect/worldselect-paint.png"
    },
    "worldselect-museum": {
      "file": "textures/levelselect/worldselect-museum.png"
    },
    "worldselect-space": {
      "file": "textures/levelselect/worldselect-space.png"
    },
    "worldselect-background": {
      "file": "textures/levelselect/worldselect-background.png"
    },
    "city-button-1": {
      "file": "textures/levelselect/level-blue-1.png"
    },
    "city-button-2": {
      "file": "textures/levelselect/level-blue-2.png"
    },
    "museum-button-1": {
      "file": "textures/levelselect/level-red-1.png"
    },
    "museum-button-2": {
      "file": "textures/levelselect/level-red-2.png"
    },
    "island-button-1": {
      "file": "textures/levelselect/level-brown-1.png"
    },
    "island-button-2": {
      "file": "textures/levelselect/level-brown-2.png"
    },
    "house-button-1": {
      "file": "textures/levelselect/level-blue-1.png"
    },
    "house-button-2": {
      "file": "textures/levelselect/level-blue-2.png"
    },
    "space-button-1": {
      "file": "textures/levelselect/level-purple-1.png"
    },
    "space-button-2": {
      "file": "textures/levelselect/level-purple-2.png"
    },
    "eiffel-button-1": {
      "file": "textures/levelselect/level-yellow-1.png"
    },
    "eiffel-button-2": {
      "file": "textures/levelselect/level-yellow-2.png"
    },
    "0star": {
      "file": "textures/stars/0star.png"
    },
    "1star": {
      "file": "textures/stars/1star.png"
    },
    "2star": {
      "file": "textures/stars/2star.png"
    },
    "3star": {
      "file": "textures/stars/3star.png"
    },
    "ribbon": {
      "file": "textures/stars/ribbon.png"
    },
    "resetbutton": {
      "file": "textures/settings/resetbutton.png"
    },
    "offbutton": {
      "file": "textures/settings/offbutton.png"
    },
    "onbutton": {
      "file": "textures/settings/onbutton.png"
    },
    "paletteleft": {
      "file": "textures/settings/paletteleft.png"
    },
    "paletteright": {
      "file": "textures/settings/paletteright.png"
    },
    "settings-tray": {
      "file": "textures/settings/settings-tray.png"
    },
    "graphicsoff": {
      "file": "textures/settings/graphicsoff.png"
    },
    "graphicshigh": {
      "file": "textures/settings/graphicshigh.png"
    },
    "graphicslow": {
      "file": "textures/settings/graphicslow.png"
    },
<<<<<<< HEAD
    "tutorials-dt1": {
      "file": "textures/tutorials/tutorials-doubletap/1.png"
    },
    "tutorials-dt2": {
      "file": "textures/tutorials/tutorials-doubletap/2.png"
    },
    "tutorials-s1": {
      "file": "textures/tutorials/tutorials-swipe/1.png"
    },
    "tutorials-t1": {
      "file": "textures/tutorials/tutorials-timers/1.png"
    },
    "tutorials-t2": {
      "file": "textures/tutorials/tutorials-timers/2.png"
    },
    "tutorials-t3": {
      "file": "textures/tutorials/tutorials-timers/3.png"
=======
    "loading-bg": {
      "file": "textures/loading-bg.png"
    },
    "1x": {"file":  "textures/gameplay/1x.png"},
    "2x": {"file":  "textures/gameplay/2x.png"},
    "3x": {"file":  "textures/gameplay/3x.png"},
    "4x": {"file":  "textures/gameplay/4x.png"},
    "5x": {"file":  "textures/gameplay/5x.png"},
    "6x": {"file":  "textures/gameplay/6x.png"},
    "7x": {"file":  "textures/gameplay/7x.png"},
    "8x": {"file":  "textures/gameplay/8x.png"},
    "9x": {"file":  "textures/gameplay/9x.png"},
    "10x": {"file":  "textures/gameplay/10x.png"},
    "max": {"file":  "textures/gameplay/max.png"},
    "healthbar": {
      "file": "textures/gameplay/health.png",
      "wrapS": "clamp",
      "wrapT": "clamp",
      "minfilter": "linear",
      "magfilter": "linear",
      "atlas": {
        "background": [ 0, 0, 320, 45 ],
        "foreground": [ 24, 45, 296, 90 ],
        "leftcap": [ 0, 45, 24, 90 ],
        "rightcap": [ 296, 45, 320, 90 ]
      }
    },
    "transition-right": {
      "file": "textures/transition-right.png"
    },
    "transition-left": {
      "file": "textures/transition-left.png"
>>>>>>> 4b6a6d26
    }
  },
  "jsons": {
    "global": "config/global.json",
    "load": "scenes/loading.json",
    "menu": "scenes/menu.json",
    "worldselect": "scenes/worldselect.json",
    "levelselect": "scenes/levelselect.json",
    "settings": "scenes/settings.json",
    "museum-1" : "levels/tutorial-multicolor.json",
    "museum-2" : "levels/museum-2.json",
    "museum-3" : "levels/museum-3.json",
    "museum-4" : "levels/museum-4.json",
    "museum-5" : "levels/museum-5.json",
    "city-1" : "levels/city-1.json",
    "city-2" : "levels/city-2.json",
    "city-3" : "levels/city-3.json",
    "city-4" : "levels/city-4.json",
    "city-5" : "levels/city-5.json",
    "space-1" : "levels/space-1.json",
    "space-2" : "levels/space-2.json",
    "space-3" : "levels/space-3.json",
    "space-4" : "levels/space-4.json",
    "space-5" : "levels/space-5.json",
    "island-1" : "levels/island-1.json",
    "island-2" : "levels/island-2.json",
    "island-3" : "levels/island-3.json",
    "island-4" : "levels/island-4.json",
    "island-5" : "levels/island-5.json",
    "house-1" : "levels/tutorial-doubletap.json",
    "house-2" : "levels/tutorial-swipe.json",
    "house-3" : "levels/tutorial-timers.json",
    "house-4" : "levels/tutorial-4.json",
    "house-5" : "levels/house-5.json",
    "eiffel-1" : "levels/eiffel-1.json",
    "eiffel-2" : "levels/eiffel-2.json",
    "eiffel-3" : "levels/eiffel-3.json",
    "eiffel-4" : "levels/eiffel-4.json",
    "eiffel-5" : "levels/eiffel-5.json"
  },
  "fonts": {
    "roboto": {
      "file": "fonts/Roboto-Regular.ttf",
      "size": 40
    },
    "roboto-mobile": {
      "file": "fonts/Roboto-Regular.ttf",
      "size": 80
    },
    "jua": {
      "file": "fonts/Jua-Regular.ttf",
      "size": 40
    }
  },
  "sounds": {
    "menu": {
      "file": "music/menu.ogg",
      "type": "sample",
      "volume": 1
    },
    "city": {
      "file": "music/city.ogg",
      "type": "sample",
      "volume": 1
    },
    "house": {
      "file": "music/house.ogg",
      "type": "sample",
      "volume": 1
    },
    "museum": {
      "file": "music/museum.ogg",
      "type": "sample",
      "volume": 1
    },
    "eiffel": {
      "file": "music/eiffel.ogg",
      "type": "sample",
      "volume": 1
    },
    "island": {
      "file": "music/island.ogg",
      "type": "sample",
      "volume": 1
    },
    "space": {
      "file": "music/space.ogg",
      "type": "sample",
      "volume": 1
    },
    "button": {
      "file": "sfx/button.ogg",
      "type": "sample",
      "volume": 1
    },
    "scribble": {
      "file": "sfx/scribble.ogg",
      "type": "sample",
      "volume": 1
    },
    "drag": {
      "file": "sfx/drag.ogg",
      "type": "sample",
      "volume": 1
    },
    "correct1": {
      "file": "sfx/correct1.ogg",
      "type": "sample",
      "volume": 1
    },
    "correct2": {
      "file": "sfx/correct2.ogg",
      "type": "sample",
      "volume": 1
    },
    "incorrect": {
      "file": "sfx/incorrect.ogg",
      "type": "sample",
      "volume": 1
    }
  },
  "widgets": {
    "textbutton" : "widgets/textbutton.json"
  }
}<|MERGE_RESOLUTION|>--- conflicted
+++ resolved
@@ -435,7 +435,6 @@
     "graphicslow": {
       "file": "textures/settings/graphicslow.png"
     },
-<<<<<<< HEAD
     "tutorials-dt1": {
       "file": "textures/tutorials/tutorials-doubletap/1.png"
     },
@@ -453,7 +452,6 @@
     },
     "tutorials-t3": {
       "file": "textures/tutorials/tutorials-timers/3.png"
-=======
     "loading-bg": {
       "file": "textures/loading-bg.png"
     },
@@ -486,7 +484,6 @@
     },
     "transition-left": {
       "file": "textures/transition-left.png"
->>>>>>> 4b6a6d26
     }
   },
   "jsons": {
