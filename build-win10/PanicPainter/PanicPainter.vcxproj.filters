﻿<?xml version="1.0" encoding="utf-8"?>
<Project ToolsVersion="4.0" xmlns="http://schemas.microsoft.com/developer/msbuild/2003">
  <ItemGroup>
    <Filter Include="Resource Files">
      <UniqueIdentifier>{67DA6AB6-F800-4c08-8B7A-83BB121AAD01}</UniqueIdentifier>
      <Extensions>rc;ico;cur;bmp;dlg;rc2;rct;bin;rgs;gif;jpg;jpeg;jpe;resx;tiff;tif;png;wav;mfcribbon-ms</Extensions>
    </Filter>
    <Filter Include="Controllers">
      <UniqueIdentifier>{3083c6df-fc9c-476b-9d8e-25645cebdc1f}</UniqueIdentifier>
    </Filter>
    <Filter Include="Utilities">
      <UniqueIdentifier>{f6637c87-62cf-4959-b55d-ac6028e0c45e}</UniqueIdentifier>
    </Filter>
    <Filter Include="Application">
      <UniqueIdentifier>{c099cfe0-aef7-4003-9d0c-f946ff07a28d}</UniqueIdentifier>
    </Filter>
    <Filter Include="Scenes">
      <UniqueIdentifier>{93995380-89BD-4b04-88EB-625FBE52EBFB}</UniqueIdentifier>
    </Filter>
    <Filter Include="Scenes\Gameplay">
      <UniqueIdentifier>{30416215-8dc6-438f-8f7e-d26d5f573308}</UniqueIdentifier>
    </Filter>
    <Filter Include="Scenes\Loading">
      <UniqueIdentifier>{a03da77f-fb14-4918-88a2-240b5baa44af}</UniqueIdentifier>
    </Filter>
    <Filter Include="Models">
      <UniqueIdentifier>{0c54b165-221a-4191-9051-54c4640ab79d}</UniqueIdentifier>
    </Filter>
    <Filter Include="Scenes\Pause">
      <UniqueIdentifier>{a1a0c970-5c51-4088-b971-4b935ff8bb6f}</UniqueIdentifier>
    </Filter>
    <Filter Include="Scenes\Menu">
      <UniqueIdentifier>{e7bf19da-561f-44a9-a829-3b13a5737fe7}</UniqueIdentifier>
    </Filter>
    <Filter Include="Scenes\Level">
      <UniqueIdentifier>{f57ef6e7-b8d0-4f77-900e-717ca32d408e}</UniqueIdentifier>
    </Filter>
    <Filter Include="Scenes\Settings">
      <UniqueIdentifier>{9698242b-e130-47a1-a906-ee9adf5f9837}</UniqueIdentifier>
    </Filter>
  </ItemGroup>
  <ItemGroup>
    <ClCompile Include="..\..\source\main.cpp">
      <Filter>Application</Filter>
    </ClCompile>
    <ClCompile Include="..\..\source\PPApp.cpp">
      <Filter>Application</Filter>
    </ClCompile>
    <ClCompile Include="..\..\source\scenes\loading\PPLoadingScene.cpp">
      <Filter>Scenes\Loading</Filter>
    </ClCompile>
    <ClCompile Include="..\..\source\utils\PPAnimation.cpp">
      <Filter>Utilities</Filter>
    </ClCompile>
    <ClCompile Include="..\..\source\utils\PPRandom.cpp">
      <Filter>Utilities</Filter>
    </ClCompile>
    <ClCompile Include="..\..\source\utils\PPTimer.cpp">
      <Filter>Utilities</Filter>
    </ClCompile>
    <ClCompile Include="..\..\source\scenes\gameplay\PPCanvas.cpp">
      <Filter>Scenes\Gameplay</Filter>
    </ClCompile>
    <ClCompile Include="..\..\source\scenes\gameplay\PPColorPalette.cpp">
      <Filter>Scenes\Gameplay</Filter>
    </ClCompile>
    <ClCompile Include="..\..\source\scenes\gameplay\PPGameScene.cpp">
      <Filter>Scenes\Gameplay</Filter>
    </ClCompile>
    <ClCompile Include="..\..\source\controllers\PPGameStateController.cpp">
      <Filter>Controllers</Filter>
    </ClCompile>
    <ClCompile Include="..\..\source\controllers\PPGlobalConfigController.cpp">
      <Filter>Controllers</Filter>
    </ClCompile>
    <ClCompile Include="..\..\source\controllers\PPSaveController.cpp">
      <Filter>Controllers</Filter>
    </ClCompile>
    <ClCompile Include="..\..\source\controllers\PPInputController.cpp">
      <Filter>Controllers</Filter>
    </ClCompile>
    <ClCompile Include="..\..\source\controllers\PPActionController.cpp">
      <Filter>Controllers</Filter>
    </ClCompile>
    <ClCompile Include="..\..\source\scenes\gameplay\PPCanvasBlock.cpp">
      <Filter>Scenes\Gameplay</Filter>
    </ClCompile>
    <ClCompile Include="..\..\source\scenes\gameplay\PPColorStrip.cpp">
      <Filter>Scenes\Gameplay</Filter>
    </ClCompile>
    <ClCompile Include="..\..\source\scenes\pause\PPPauseScene.cpp">
      <Filter>Scenes\Pause</Filter>
    </ClCompile>
    <ClCompile Include="..\..\source\scenes\gameplay\PPColorPaletteView.cpp">
      <Filter>Scenes\Gameplay</Filter>
    </ClCompile>
    <ClCompile Include="..\..\source\scenes\gameplay\PPSplashEffect.cpp">
      <Filter>Scenes\Gameplay</Filter>
    </ClCompile>
    <ClCompile Include="..\..\source\scenes\menu\PPMenuScene.cpp">
      <Filter>Scenes\Menu</Filter>
    </ClCompile>
    <ClCompile Include="..\..\source\scenes\level\PPWorldSelectScene.cpp">
      <Filter>Scenes\Level</Filter>
    </ClCompile>
    <ClCompile Include="..\..\source\scenes\level\PPLevelSelectScene.cpp">
      <Filter>Scenes\Level</Filter>
    </ClCompile>
    <ClCompile Include="..\..\source\scenes\gameplay\PPFeedback.cpp">
      <Filter>Scenes\Gameplay</Filter>
    </ClCompile>
<<<<<<< HEAD
    <ClCompile Include="..\..\source\scenes\gameplay\PPDangerBar.cpp">
      <Filter>Scenes\Gameplay</Filter>
=======
    <ClCompile Include="..\..\source\scenes\settings\PPSettingsScene.cpp">
      <Filter>Scenes\Settings</Filter>
>>>>>>> 0ff6f418
    </ClCompile>
  </ItemGroup>
  <ItemGroup>
    <ResourceCompile Include="PanicPainter.rc">
      <Filter>Resource Files</Filter>
    </ResourceCompile>
  </ItemGroup>
  <ItemGroup>
    <Image Include="icon1.ico">
      <Filter>Resource Files</Filter>
    </Image>
  </ItemGroup>
  <ItemGroup>
    <ClInclude Include="..\..\source\PPApp.h">
      <Filter>Application</Filter>
    </ClInclude>
    <ClInclude Include="..\..\source\scenes\loading\PPLoadingScene.h">
      <Filter>Scenes\Loading</Filter>
    </ClInclude>
    <ClInclude Include="..\..\source\utils\PPAnimation.h">
      <Filter>Utilities</Filter>
    </ClInclude>
    <ClInclude Include="..\..\source\utils\PPHeader.h">
      <Filter>Utilities</Filter>
    </ClInclude>
    <ClInclude Include="..\..\source\utils\PPTimer.h">
      <Filter>Utilities</Filter>
    </ClInclude>
    <ClInclude Include="..\..\source\utils\PPRandom.h">
      <Filter>Utilities</Filter>
    </ClInclude>
    <ClInclude Include="..\..\source\utils\PPTypeDefs.h">
      <Filter>Utilities</Filter>
    </ClInclude>
    <ClInclude Include="..\..\source\scenes\gameplay\PPCanvas.h">
      <Filter>Scenes\Gameplay</Filter>
    </ClInclude>
    <ClInclude Include="..\..\source\scenes\gameplay\PPColorPalette.h">
      <Filter>Scenes\Gameplay</Filter>
    </ClInclude>
    <ClInclude Include="..\..\source\scenes\gameplay\PPGameScene.h">
      <Filter>Scenes\Gameplay</Filter>
    </ClInclude>
    <ClInclude Include="..\..\source\models\PPGameState.h">
      <Filter>Models</Filter>
    </ClInclude>
    <ClInclude Include="..\..\source\controllers\PPActionController.h">
      <Filter>Controllers</Filter>
    </ClInclude>
    <ClInclude Include="..\..\source\controllers\PPGameStateController.h">
      <Filter>Controllers</Filter>
    </ClInclude>
    <ClInclude Include="..\..\source\controllers\PPGlobalConfigController.h">
      <Filter>Controllers</Filter>
    </ClInclude>
    <ClInclude Include="..\..\source\controllers\PPInputController.h">
      <Filter>Controllers</Filter>
    </ClInclude>
    <ClInclude Include="..\..\source\controllers\PPSaveController.h">
      <Filter>Controllers</Filter>
    </ClInclude>
    <ClInclude Include="..\..\source\scenes\gameplay\PPCanvasBlock.h">
      <Filter>Scenes\Gameplay</Filter>
    </ClInclude>
    <ClInclude Include="..\..\source\scenes\gameplay\PPColorStrip.h">
      <Filter>Scenes\Gameplay</Filter>
    </ClInclude>
    <ClInclude Include="..\..\source\scenes\pause\PPPauseScene.h">
      <Filter>Scenes\Pause</Filter>
    </ClInclude>
    <ClInclude Include="..\..\source\scenes\gameplay\PPColorPaletteView.h">
      <Filter>Scenes\Gameplay</Filter>
    </ClInclude>
    <ClInclude Include="..\..\source\scenes\gameplay\PPSplashEffect.h">
      <Filter>Scenes\Gameplay</Filter>
    </ClInclude>
    <ClInclude Include="..\..\source\scenes\menu\PPMenuScene.h">
      <Filter>Scenes\Menu</Filter>
    </ClInclude>
    <ClInclude Include="..\..\source\scenes\level\PPWorldSelectScene.h">
      <Filter>Scenes\Level</Filter>
    </ClInclude>
    <ClInclude Include="..\..\source\scenes\level\PPLevelSelectScene.h">
      <Filter>Scenes\Level</Filter>
    </ClInclude>
    <ClInclude Include="..\..\source\scenes\gameplay\PPFeedback.h">
      <Filter>Scenes\Gameplay</Filter>
    </ClInclude>
<<<<<<< HEAD
    <ClInclude Include="..\..\source\scenes\gameplay\PPDangerBar.h">
      <Filter>Scenes\Gameplay</Filter>
=======
    <ClInclude Include="..\..\source\scenes\settings\PPSettingsScene.h">
      <Filter>Scenes\Settings</Filter>
>>>>>>> 0ff6f418
    </ClInclude>
  </ItemGroup>
</Project><|MERGE_RESOLUTION|>--- conflicted
+++ resolved
@@ -109,13 +109,11 @@
     <ClCompile Include="..\..\source\scenes\gameplay\PPFeedback.cpp">
       <Filter>Scenes\Gameplay</Filter>
     </ClCompile>
-<<<<<<< HEAD
     <ClCompile Include="..\..\source\scenes\gameplay\PPDangerBar.cpp">
       <Filter>Scenes\Gameplay</Filter>
-=======
+    </ClCompile>
     <ClCompile Include="..\..\source\scenes\settings\PPSettingsScene.cpp">
       <Filter>Scenes\Settings</Filter>
->>>>>>> 0ff6f418
     </ClCompile>
   </ItemGroup>
   <ItemGroup>
@@ -204,13 +202,11 @@
     <ClInclude Include="..\..\source\scenes\gameplay\PPFeedback.h">
       <Filter>Scenes\Gameplay</Filter>
     </ClInclude>
-<<<<<<< HEAD
     <ClInclude Include="..\..\source\scenes\gameplay\PPDangerBar.h">
       <Filter>Scenes\Gameplay</Filter>
-=======
+    </ClInclude>
     <ClInclude Include="..\..\source\scenes\settings\PPSettingsScene.h">
       <Filter>Scenes\Settings</Filter>
->>>>>>> 0ff6f418
     </ClInclude>
   </ItemGroup>
 </Project>