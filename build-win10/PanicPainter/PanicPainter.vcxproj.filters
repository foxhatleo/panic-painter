--- conflicted
+++ resolved
@@ -124,13 +124,11 @@
     <ClCompile Include="..\..\source\scenes\gameplay\PPColorCircle.cpp">
       <Filter>Scenes\Gameplay</Filter>
     </ClCompile>
-<<<<<<< HEAD
     <ClCompile Include="..\..\source\scenes\gameplay\PPTopOfScreen.cpp">
       <Filter>Scenes\Gameplay</Filter>
-=======
+    </ClCompile>
     <ClCompile Include="..\..\source\scenes\transition\PPTransition.cpp">
       <Filter>Scenes\Transition</Filter>
->>>>>>> 486b13a0
     </ClCompile>
   </ItemGroup>
   <ItemGroup>
@@ -231,13 +229,11 @@
     <ClInclude Include="..\..\source\scenes\gameplay\PPColorCircle.h">
       <Filter>Scenes\Gameplay</Filter>
     </ClInclude>
-<<<<<<< HEAD
     <ClInclude Include="..\..\source\scenes\gameplay\PPTopOfScreen.h">
       <Filter>Scenes\Gameplay</Filter>
-=======
+    </ClInclude>
     <ClInclude Include="..\..\source\scenes\transition\PPTransition.h">
       <Filter>Scenes\Transition</Filter>
->>>>>>> 486b13a0
     </ClInclude>
   </ItemGroup>
 </Project>