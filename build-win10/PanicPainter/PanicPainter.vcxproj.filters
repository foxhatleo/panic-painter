--- conflicted
+++ resolved
@@ -106,13 +106,11 @@
     <ClCompile Include="..\..\source\scenes\level\PPLevelSelectScene.cpp">
       <Filter>Scenes\Level</Filter>
     </ClCompile>
-<<<<<<< HEAD
     <ClCompile Include="..\..\source\controllers\PPSoundController.cpp">
       <Filter>Controllers</Filter>
-=======
+    </ClCompile>
     <ClCompile Include="..\..\source\scenes\gameplay\PPFeedback.cpp">
       <Filter>Scenes\Gameplay</Filter>
->>>>>>> 0fb5d452
     </ClCompile>
   </ItemGroup>
   <ItemGroup>
@@ -201,13 +199,11 @@
     <ClInclude Include="..\..\source\scenes\level\PPLevelSelectScene.h">
       <Filter>Scenes\Level</Filter>
     </ClInclude>
-<<<<<<< HEAD
     <ClInclude Include="..\..\source\controllers\PPSoundController.h">
       <Filter>Controllers</Filter>
-=======
+    </ClInclude>
     <ClInclude Include="..\..\source\scenes\gameplay\PPFeedback.h">
       <Filter>Scenes\Gameplay</Filter>
->>>>>>> 0fb5d452
     </ClInclude>
   </ItemGroup>
 </Project>